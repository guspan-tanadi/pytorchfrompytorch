--- conflicted
+++ resolved
@@ -588,16 +588,10 @@
 - name: geqrf(Tensor self) -> (Tensor a, Tensor tau)
   self: not_implemented("geqrf")
 
-<<<<<<< HEAD
-- name: ger(Tensor self, Tensor vec2) -> Tensor
-  self: grad.mv(vec2.conj())
-  vec2: grad.t().mv(self.conj())
-  result: at::ger(self_t, vec2_p) + at::ger(self_p, vec2_t)
-=======
 - name: outer(Tensor self, Tensor vec2) -> Tensor
   self: grad.mm(vec2.unsqueeze(-1).conj()).squeeze(-1)
   vec2: grad.t().mm(self.unsqueeze(-1).conj()).squeeze(-1)
->>>>>>> 2cbd1d29
+  result: at::outer(self_t, vec2_p) + at::outer(self_p, vec2_t)
 
 - name: indices(Tensor(a) self) -> Tensor(a)
   output_differentiability: [False]
