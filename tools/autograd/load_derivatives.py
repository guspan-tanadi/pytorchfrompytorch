--- conflicted
+++ resolved
@@ -9,15 +9,10 @@
 
 from tools.codegen.api.autograd import (Derivative, DifferentiabilityInfo,
                                         SavedAttribute, ForwardDerivative)
-<<<<<<< HEAD
 from tools.codegen.api.types import (Binding, NamedCType, BaseCType, VectorCType,
                                      intArrayRefT, tensorOptionsT, typeAndSizeT, longT, boolT,
-=======
-from tools.codegen.api.types import (Binding, CppSignatureGroup, NamedCType, BaseCType, VectorCType,
-                                     intArrayRefT, tensorOptionsT, typeAndSizeT, longT, boolT, layoutT,
->>>>>>> 4b87ad8c
                                      tensorGeometryT, scalarTypeT, SpecialArgName,
-                                     OptionalCType, stringT)
+                                     OptionalCType, stringT, layoutT)
 from tools.codegen.api import cpp
 from tools.codegen.api import dispatcher
 from tools.codegen.gen import parse_native_yaml, get_grouped_by_view_native_functions
