--- conflicted
+++ resolved
@@ -7,20 +7,6 @@
 
 def define_targets(rules):
     rules.cc_library(
-<<<<<<< HEAD
-        name = "caffe2_core_common",
-        hdrs = ["caffe2/core/common.h"],
-        srcs = ["caffe2/core/common.cc"],
-        deps = [
-            ":caffe2_core_macros",
-            "//c10/macros",
-            "//c10/util:base",
-        ],
-    )
-
-    rules.cc_library(
-=======
->>>>>>> c18be2b2
         name = "caffe2_core_macros",
         hdrs = [":caffe2_core_macros_h"],
     )
@@ -60,7 +46,6 @@
         ],
         visibility = ["//visibility:public"],
         deps = [
-            ":caffe2_core_common",
             ":caffe2_headers",
             "//c10",
             "//third_party/miniz-2.1.0:miniz",
