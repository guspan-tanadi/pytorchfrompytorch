import functools
from enum import Enum
from typing import Callable, List, Optional, Tuple

import torch
import torch._prims_common as utils
import torch.nn.functional as F
from torch import Tensor
from torch._decomp import register_decomposition
from torch._prims_common.wrappers import out_wrapper
from torch.utils._pytree import tree_flatten, tree_map

# None of these functions are publicly accessible; get at them
# from torch._decomps
__all__: List[str] = []

aten = torch.ops.aten


class Reduction(Enum):
    NONE = 0
    MEAN = 1
    SUM = 2


# This wraps a decomposition and performs various type promotion logic within it, depending on the strategy provided
# We're currently re-using ELEMENTWISE_TYPE_PROMOTION_KIND, although some of the usages are on non-elementwise ops
# Will need to validate the non-elementwise uses
def type_casts(f: Callable, type_promotion: utils.ELEMENTWISE_TYPE_PROMOTION_KIND):
    @functools.wraps(f)
    def inner(*args, **kwargs):
        flat_args = [
            x for x in tree_flatten((args, kwargs))[0] if isinstance(x, Tensor)
        ]
        computation_dtype, result_dtype = utils.elementwise_dtypes(
            *flat_args, type_promotion_kind=type_promotion
        )

        # TODO: pretty sure this is not quite right
        def increase_prec(x):
            if isinstance(x, Tensor):
                return x.to(computation_dtype)
            else:
                return x

        def decrease_prec(x):
            if isinstance(x, Tensor):
                return x.to(result_dtype)
            else:
                return x

        r = f(*tree_map(increase_prec, args), **tree_map(increase_prec, kwargs))
        return tree_map(decrease_prec, r)

    return inner


pw_cast_for_opmath = functools.partial(
    type_casts, type_promotion=utils.ELEMENTWISE_TYPE_PROMOTION_KIND.DEFAULT
)
reduction_complex_to_real = functools.partial(
    type_casts, type_promotion=utils.ELEMENTWISE_TYPE_PROMOTION_KIND.COMPLEX_TO_FLOAT
)
pw_cast_for_int_to_real = functools.partial(
    type_casts, type_promotion=utils.ELEMENTWISE_TYPE_PROMOTION_KIND.INT_TO_FLOAT
)

# This expands x until x.dim() == dim. Might be useful as an operator
def _unsqueeze_to_dim(x: Tensor, dim: int):
    for _ in range(dim - x.dim()):
        x = x.unsqueeze(-1)
    return x


@register_decomposition(aten.tanh_backward)
@pw_cast_for_opmath
def tanh_backward(out_grad: Tensor, y: Tensor):
    return out_grad * (1 - y * y).conj_physical()


@register_decomposition(aten.sigmoid_backward)
@pw_cast_for_opmath
def sigmoid_backward(out_grad: Tensor, y: Tensor):
    return out_grad * (y * (1 - y)).conj_physical()


@register_decomposition(aten.softplus_backward)
@pw_cast_for_opmath
def softplus_backward(out_grad: Tensor, x: Tensor, beta: float, threshold: float):
    z = (x * beta).exp()
    return torch.where((x * beta) > threshold, out_grad, out_grad * z / (z + 1.0))


@register_decomposition(aten.elu)
@pw_cast_for_opmath
def elu(
    self: Tensor, alpha: float = 1, scale: float = 1, input_scale: float = 1
) -> Tensor:
    negcoef = alpha * scale
    poscoef = scale
    negiptcoef = input_scale
    return torch.where(
        self > 0, self * poscoef, (torch.exp(self * negiptcoef) - 1) * negcoef
    )


@register_decomposition(aten.elu_backward)
@pw_cast_for_opmath
def elu_backward(
    grad_output: Tensor,
    alpha: float,
    scale: float,
    input_scale: float,
    is_result: bool,
    self_or_result: Tensor,
):
    negcoef = alpha * scale
    poscoef = scale
    negiptcoef = input_scale
    if is_result:
        return torch.where(
            self_or_result <= 0,
            grad_output * negiptcoef * (self_or_result + negcoef),
            self_or_result * poscoef,
        )
    else:
        return torch.where(
            self_or_result <= 0,
            grad_output * negiptcoef * negcoef * torch.exp(self_or_result * negiptcoef),
            grad_output * poscoef,
        )


@register_decomposition(aten.hardsigmoid)
@pw_cast_for_opmath
def hardsigmoid(self: Tensor) -> Tensor:
    return torch.clamp(torch.clamp(self + 3, min=0), max=6) / 6


@register_decomposition(aten.hardsigmoid_backward)
@pw_cast_for_opmath
def hardsigmoid_backward(grad_output: Tensor, self: Tensor):
    return torch.where(
        (self > -3.0) & (self < 3.0),
        grad_output * (1.0 / 6.0),
        grad_output.new_zeros(()),
    )


@register_decomposition(aten.hardtanh_backward)
@pw_cast_for_opmath
def hardtanh_backward(
    grad_output: Tensor, self: Tensor, min_val: float, max_val: float
):
    return torch.where(
        (self <= min_val) | (self >= max_val), grad_output.new_zeros(()), grad_output
    )


@register_decomposition(aten.hardshrink_backward)
@pw_cast_for_opmath
def hardshrink_backward(grad_out: Tensor, self: Tensor, lambd: float):
    return torch.where(
        (self >= -lambd) & (self <= lambd), grad_out.new_zeros(()), grad_out
    )


@register_decomposition(aten.hardswish)
@pw_cast_for_opmath
def hardswish(self: Tensor) -> Tensor:
    return self * torch.clamp(torch.clamp(self + 3, min=0), max=6) / 6


@register_decomposition(aten.hardswish_backward)
@pw_cast_for_opmath
def hardswish_backward(grad_output: Tensor, self: Tensor) -> Tensor:
    return torch.where(
        self < -3,
        grad_output.new_zeros(()),
        torch.where(self <= 3, grad_output * ((self / 3) + 0.5), grad_output),
    )


@register_decomposition(aten.threshold_backward)
@pw_cast_for_opmath
def threshold_backward(grad_output: Tensor, self: Tensor, threshold: float):
    return torch.where(self <= threshold, grad_output.new_zeros(()), grad_output)


@register_decomposition(aten.leaky_relu_backward)
@pw_cast_for_opmath
def leaky_relu_backward(
    grad_output: Tensor, self: Tensor, negative_slope: float, self_is_result: bool
):
    return torch.where(self > 0, grad_output, grad_output * negative_slope)


@register_decomposition(aten.gelu_backward)
@pw_cast_for_opmath
def gelu_backward(grad: Tensor, self: Tensor, approximate: str = "none"):
    M_SQRT2 = 1.41421356237309504880
    M_SQRT1_2 = 0.70710678118654752440
    M_2_SQRTPI = 1.12837916709551257390
    if approximate == "tanh":
        kBeta = M_SQRT2 * M_2_SQRTPI * 0.5
        kKappa = 0.044715
        x_sq = self * self
        x_cube = x_sq * self
        inner = kBeta * (self + kKappa * x_cube)
        tanh_inner = torch.tanh(inner)

        left = 0.5 * self
        right = 1 + tanh_inner

        left_derivative = 0.5 * right

        tanh_derivative = 1 - tanh_inner * tanh_inner
        inner_derivative = kBeta * (1 + 3 * kKappa * x_sq)
        right_derivative = left * tanh_derivative * inner_derivative

        return grad * (left_derivative + right_derivative)
    else:
        kAlpha = M_SQRT1_2
        kBeta = M_2_SQRTPI * M_SQRT1_2 * 0.5
        cdf = 0.5 * (1 + torch.erf(self * kAlpha))
        pdf = kBeta * torch.exp(self * self * -0.5)
        return grad * (cdf + self * pdf)


@register_decomposition(aten.mish_backward)
@pw_cast_for_opmath
def mish_backward(grad_output: Tensor, input: Tensor):
    input_tanh_softplus = torch.tanh(F.softplus(input))
    input_sigmoid = torch.sigmoid(input)
    out = input * input_sigmoid * (1 - input_tanh_softplus * input_tanh_softplus)
    return grad_output * (input_tanh_softplus + out)


@register_decomposition(aten.silu)
@pw_cast_for_opmath
def silu(self: Tensor) -> Tensor:
    return self * torch.sigmoid(self)


@register_decomposition(aten.silu_backward)
@pw_cast_for_opmath
def silu_backward(grad_output: Tensor, self: Tensor) -> Tensor:
    sigmoid = 1 / (1 + torch.exp(-self))
    return grad_output * sigmoid * (1 + self * (1 - sigmoid))


@register_decomposition(aten.softshrink_backward)
def softshrink_backward(grad_output: Tensor, self: Tensor, lambd: float) -> Tensor:
    return torch.where(
        (self >= -lambd) & (self <= lambd), grad_output.new_zeros(()), grad_output
    )


@register_decomposition(aten.prelu_backward)
@pw_cast_for_opmath
def prelu_backward(
    grad_output: Tensor, self: Tensor, weight: Tensor
) -> Tuple[Tensor, Tensor]:
    # Logic is more complicated than I would like.  Basically, weight can either
    # be a scalar or a vector of size [C], and in the forward pass it's
    # broadcast against [N, C, ...]. So now, we need to do the corresponding
    # reduction, which is harder than we'd like...
    cur_weight = weight
    for _ in range(2, grad_output.dim()):
        cur_weight = cur_weight.unsqueeze(-1)
    input_grad = torch.where(self > 0, grad_output, cur_weight * grad_output)
    weight_grad_collector = torch.where(
        self > 0, grad_output.new_zeros(()), self * grad_output
    )
    out = weight_grad_collector.sum_to_size(cur_weight.shape)
    while out.dim() > weight.dim():
        out = out.squeeze(-1)
    return (input_grad, out)


@register_decomposition(aten.rrelu_with_noise_backward)
@pw_cast_for_opmath
def rrelu_with_noise_backward(
    grad_output: Tensor,
    self: Tensor,
    noise: Tensor,
    lower: float,
    upper: float,
    training: bool,
    self_is_result: bool,
) -> Tensor:
    if training and upper - lower > 1e-6:
        return grad_output.mul(noise)
    else:
        negative_slope = (lower + upper) / 2
        return aten.leaky_relu_backward(
            grad_output, self, negative_slope, self_is_result
        )


@register_decomposition(aten.log_sigmoid_backward)
@pw_cast_for_opmath
def log_sigmoid_backward(grad_output: Tensor, self: Tensor, buffer: Tensor) -> Tensor:
    in_negative = self < 0
    max_deriv = torch.where(in_negative, 1, 0)
    sign = torch.where(in_negative, 1, -1)
    z = torch.exp(-torch.abs(self))
    return grad_output * (max_deriv - sign * (z / (1 + z)))
    # CPU has a special formula that uses buffer, but disabled for convenience sake
    # return (max_deriv - sign * (buffer / (1 + buffer))) * grad_output


def apply_loss_reduction(loss: Tensor, reduction: int):
    if reduction == Reduction.MEAN.value:
        return torch.mean(loss)
    elif reduction == Reduction.SUM.value:
        return torch.sum(loss)
    else:
        return loss


def to_real_dtype(dtype: torch.dtype):
    if dtype == torch.complex32:
        return torch.float16
    elif dtype == torch.complex64:
        return torch.float32
    elif dtype == torch.complex128:
        return torch.float64


# TODO: None of these loss castings are quite correct, see
# https://github.com/pytorch/pytorch/issues/76870. Also, the ATen kernels
# perform the pointwise portion in opmath, but don't maintain it between the
# pointwise portion and the reduction


@register_decomposition(aten.mse_loss)
@pw_cast_for_opmath
def mse_loss(
    self: Tensor, target: Tensor, reduction: int = Reduction.MEAN.value
) -> Tensor:
    loss = (self - target) ** 2
    return apply_loss_reduction(loss, reduction)


@register_decomposition(aten.mse_loss_backward)
@pw_cast_for_opmath
def mse_loss_backward(
    grad_output: Tensor, input: Tensor, target: Tensor, reduction: int
):
    norm = 2.0 / input.numel() if reduction == Reduction.MEAN.value else 2.0
    return norm * (input - target) * grad_output


@register_decomposition(aten.huber_loss)
@pw_cast_for_opmath
def huber_loss(
    self: Tensor,
    target: Tensor,
    reduction: int = Reduction.MEAN.value,
    delta: float = 1.0,
) -> Tensor:
    assert delta > 0, "huber_loss does not support non-positive values for delta."
    z = (self - target).abs()
    loss = torch.where(z < delta, 0.5 * z * z, delta * (z - 0.5 * delta))
    return apply_loss_reduction(loss, reduction)


@register_decomposition(aten.huber_loss_backward)
@pw_cast_for_opmath
def huber_loss_backward(
    grad_output: Tensor, self: Tensor, target: Tensor, reduction: int, delta: float
):
    norm = 1.0 / self.numel() if reduction == Reduction.MEAN.value else 1.0
    x = self - target
    return torch.where(
        x < -delta,
        -norm * grad_output * delta,
        torch.where(x > delta, norm * grad_output * delta, norm * x * grad_output),
    )


def _nll_loss_backward(
    grad_output: Tensor,
    self: Tensor,
    target: Tensor,
    weight: Optional[Tensor],
    reduction: int,
    ignore_index: int,
    total_weight: Tensor,
) -> Tensor:
    channel_dim = 0 if self.dim() < 2 else 1
    if reduction == Reduction.MEAN.value:
        grad_output = grad_output / total_weight

    target = target.unsqueeze(channel_dim)
    grad_input = torch.zeros_like(self)
    grad_input = torch.scatter(grad_input, channel_dim, target, -1.0)

    if grad_input.dim() > grad_output.dim() > 0:
        grad_output = grad_output.unsqueeze(channel_dim)

    if weight is not None:
        new_shape = [1 for _ in range(self.dim())]
        new_shape[channel_dim] = weight.shape[0]
        weight = weight.reshape(new_shape)
        grad_output = grad_output * weight

    has_ignore_index = ignore_index >= 0
    if has_ignore_index:
        grad_output = torch.where(target != ignore_index, grad_output, 0)

    return grad_input * grad_output


@register_decomposition(aten.glu_backward)
@pw_cast_for_opmath
def glu_backward(grad_output: Tensor, self: Tensor, dim: int) -> Tensor:
    assert self.dim() > 0, "glu does not support 0-dimensional tensors"
    wrap_dim = utils.canonicalize_dim(self.dim(), dim)
    nIn = self.size(wrap_dim)
    assert (
        nIn % 2 == 0
    ), f"Halving dimension must be even, but dimension {wrap_dim} is size {nIn}"
    inputSize = nIn // 2
    firstHalf = self.narrow(wrap_dim, 0, inputSize)
    secondHalf = self.narrow(wrap_dim, inputSize, inputSize)
    gradInputFirstHalf = torch.sigmoid(secondHalf)
    gradInputSecondHalf = (
        (1.0 - gradInputFirstHalf) * gradInputFirstHalf * firstHalf * grad_output
    )
    gradInputFirstHalf = gradInputFirstHalf * grad_output
    return torch.cat([gradInputFirstHalf, gradInputSecondHalf], dim=wrap_dim)


@register_decomposition(aten.nll_loss_backward)
def nll_loss_backward(
    grad_output: Tensor,
    self: Tensor,
    target: Tensor,
    weight: Optional[Tensor],
    reduction: int,
    ignore_index: int,
    total_weight: Tensor,
) -> Tensor:
    assert 0 <= self.dim() <= 2, "input tensor should be 1D or 2D"
    assert (
        target.dim() <= 1
    ), "0D or 1D target tensor expected, multi-target not supported"

    no_batch_dim = self.dim() == 1 and target.dim() == 0
    assert no_batch_dim or (
        self.shape[0] == target.shape[0]
    ), f"size mismatch (got input: {self.shape}, target: {target.shape})"
    assert total_weight.numel() == 1, (
        "expected total_weight to be a single element tensor, got: ",
        f"{total_weight.shape} ({total_weight.numel()} elements)",
    )

    assert (
        weight is None or weight.numel() == self.shape[-1]
    ), "weight tensor should be defined either for all or no classes"

    if reduction == Reduction.NONE.value and self.dim() == 2:
        assert grad_output.dim() == 1 and grad_output.shape[0] == self.shape[0], (
            f"Expected a tensor of dimension 1 and tensor.size[0] == {self.shape[0]} but "
            f"got: dimension {grad_output.dim()} and tensor.size[0] == {grad_output.shape[0]}"
        )
    else:
        assert (
            grad_output.dim() <= 1 and grad_output.numel() == 1
        ), f"Expected a single element grad_output tensor, but got: {grad_output.shape}"

    return _nll_loss_backward(
        grad_output, self, target, weight, reduction, ignore_index, total_weight
    )


@register_decomposition(aten.nll_loss2d_backward)
def nll_loss2d_backward(
    grad_output: Tensor,
    self: Tensor,
    target: Tensor,
    weight: Optional[Tensor],
    reduction: int,
    ignore_index: int,
    total_weight: Tensor,
) -> Tensor:
    assert (
        self.dim() == 4
    ), f"only batches of spatial inputs supported (4D tensors), but got input of dimension: {self.dim()}"

    assert (
        target.dim() == 3
    ), f"only batches of spatial targets supported (3D tensors) but got targets of dimension: {target.dim()}"

    assert (
        self.shape[0] == target.shape[0]
        and self.shape[2] == target.shape[1]
        and self.shape[3] == target.shape[2]
    ), f"size mismatch (got input: {self.shape}, target: {target.shape}"

    assert total_weight.numel() == 1, (
        "expected total_weight to be a single element tensor, "
        f"got: {total_weight.shape} ( {total_weight.numel()}, elements)"
    )

    return _nll_loss_backward(
        grad_output, self, target, weight, reduction, ignore_index, total_weight
    )


@register_decomposition(aten.binary_cross_entropy)
@pw_cast_for_opmath
def binary_cross_entropy(
    self: Tensor,
    target: Tensor,
    weight: Optional[Tensor] = None,
    reduction: int = Reduction.MEAN.value,
) -> Tensor:
    # We cannot currently model this without introducing data-dependent control flow
    # TORCH_CHECK(
    #     (input_val >= 0) && (input_val <= 1),
    #     "all elements of input should be between 0 and 1"
    # )
    loss = (target - 1) * torch.maximum(
        torch.log(1 - self), self.new_full((), -100)
    ) - target * torch.maximum(torch.log(self), self.new_full((), -100))
    if weight is not None:
        loss = loss * weight
    return apply_loss_reduction(loss, reduction)


@register_decomposition(aten.binary_cross_entropy_backward)
@pw_cast_for_opmath
def binary_cross_entropy_backward(
    grad_output: Tensor,
    self: Tensor,
    target: Tensor,
    weight: Optional[Tensor] = None,
    reduction: int = Reduction.MEAN.value,
) -> Tensor:
    EPSILON = 1e-12
    result = grad_output * (self - target) / torch.clamp(self * (1 - self), min=EPSILON)
    if weight is not None:
        result = result * weight
    if reduction == Reduction.MEAN.value:
        result = result / self.numel()
    return result


@register_decomposition(aten._euclidean_dist)
def _euclidean_dist(x1: Tensor, x2: Tensor) -> Tensor:
    x1_norm = x1.pow(2).sum(-1, True)
    x1_pad = torch.ones_like(x1_norm, memory_format=torch.contiguous_format)
    x2_norm = x2.pow(2).sum(-1, True)
    x2_pad = torch.ones_like(x2_norm, memory_format=torch.contiguous_format)
    x1_ = torch.cat([x1.mul(-2), x1_norm, x1_pad], -1)
    x2_ = torch.cat([x2, x2_pad, x2_norm], -1)
    result = x1_.matmul(x2_.mT)
    return result.clamp_min(0).sqrt()


@register_decomposition(aten.slice_backward)
def slice_backward(
    grad_output: Tensor,
    input_sizes: List[int],
    dim: int,
    start: int,
    end: int,
    step: int,
):
    grad_input = grad_output.new_zeros(input_sizes)
    return torch.slice_scatter(grad_input, grad_output, dim, start, end, step)


@register_decomposition(aten.select_backward)
def select_backward(grad_output: Tensor, input_sizes: List[int], dim: int, index: int):
    grad_input = grad_output.new_zeros(input_sizes)
    return torch.select_scatter(grad_input, grad_output, dim, index)


@register_decomposition(aten.diagonal_backward)
def diagonal_backward(
    grad_output: Tensor, input_sizes: List[int], offset: int, dim1: int, dim2: int
):
    grad_input = grad_output.new_zeros(input_sizes)
    return torch.diagonal_scatter(grad_input, grad_output, offset, dim1, dim2)


@register_decomposition(aten._softmax_backward_data)
@pw_cast_for_opmath
def _softmax_backward_data(
    grad_output: Tensor, output: Tensor, dim: int, input_dtype: int
):
    new_grad = grad_output * output
    return new_grad - output * torch.sum(new_grad, dim=dim, keepdim=True)


@register_decomposition(aten._log_softmax_backward_data)
@pw_cast_for_opmath
def _log_softmax_backward_data(
    grad_output: Tensor, output: Tensor, dim: int, input_dtype: int
):
    grad_input = grad_output - torch.exp(output) * torch.sum(
        grad_output, dim=dim, keepdim=True
    )
    return grad_input


# TODO: the type annotations on arguments are not quite right


@register_decomposition(aten.im2col_backward)
def im2col_backward(
    grad_output: Tensor,
    input_size: List[int],
    kernel_size: List[int],
    dilation: List[int],
    padding: List[int],
    stride: List[int],
) -> Tensor:
    return F.fold(grad_output, input_size, kernel_size, dilation, padding, stride)  # type: ignore[arg-type]


@register_decomposition(aten.col2im_backward)
def col2im_backward(
    grad_output: Tensor,
    kernel_size: List[int],
    dilation: List[int],
    padding: List[int],
    stride: List[int],
) -> Tensor:
    return F.unfold(grad_output, kernel_size, dilation, padding, stride)  # type: ignore[arg-type]


@register_decomposition(aten.native_dropout_backward)
@pw_cast_for_opmath
def native_dropout_backward(grad_output: Tensor, mask: Tensor, scale: float):
    return grad_output * (mask.type_as(grad_output) * scale)


@register_decomposition(aten.logit_backward.default)
@pw_cast_for_opmath
def logit_backward(
    grad_output: Tensor, self: Tensor, eps: Optional[float] = None
) -> Tensor:
    if eps is not None:
        lo = eps
        hi = 1.0 - lo
        return torch.where(
            torch.logical_and(self >= lo, self <= hi),
            grad_output / (self * (1.0 - self)),
            self.new_zeros(()),
        )
    else:
        return torch.where(
            torch.logical_and(self >= 0.0, self <= 1.0),
            grad_output / (self * (1.0 - self)),
            self.new_full((), float("nan")),
        )


@register_decomposition(aten.native_dropout)
def native_dropout(input: Tensor, p: float, train: Optional[bool]):
    if train:
        bool_mask = torch.rand_like(input) > p
        res = bool_mask * input * float(1.0 / (1.0 - p))
        return (res, bool_mask)
    else:
        return (input, torch.ones_like(input, dtype=torch.bool))


# TODO: Correct the type promotion semantics
@register_decomposition(aten._softmax)
@pw_cast_for_opmath
def _softmax(x: Tensor, dim: int, half_to_float: bool):
    x_max = torch.amax(x, dim, keepdim=True)
    unnormalized = torch.exp(x - x_max)
    return unnormalized / torch.sum(unnormalized, dim, keepdim=True)


# TODO: Correct the type promotion semantics
@register_decomposition(aten._log_softmax)
@pw_cast_for_opmath
def _log_softmax(x: Tensor, dim: int, half_to_float: bool):
    x_max = torch.amax(x, dim, keepdim=True)
    shifted = x - x_max
    shifted_logsumexp = torch.log(torch.sum(torch.exp(shifted), dim, keepdim=True))
    return shifted - shifted_logsumexp


@register_decomposition(aten.addcdiv)
@pw_cast_for_opmath
def addcdiv(self: Tensor, tensor1: Tensor, tensor2: Tensor, value: float = 1):
    return self + value * (tensor1 / tensor2)


# Remove special case when https://github.com/pytorch/pytorch/pull/72949 is landed.
@register_decomposition(aten.addcmul)
@pw_cast_for_opmath
def addcmul(self: Tensor, tensor1: Tensor, tensor2: Tensor, value: float = 1):
    if self.is_floating_point() or self.is_complex():
        return self + value * tensor1 * tensor2
    else:
        return self + int(value) * tensor1 * tensor2


@register_decomposition(aten.rsub.Tensor)
def rsub_Tensor(self: Tensor, other: Tensor, alpha: float = 1) -> Tensor:
    return torch.sub(other, self, alpha=alpha)


@register_decomposition(aten.rsub.Scalar)
def rsub_Scalar(self: Tensor, other: float, alpha: float = 1) -> Tensor:
    return torch.sub(other, self, alpha=alpha)


@register_decomposition(aten.embedding)
def embedding(
    weight: Tensor,
    indices: Tensor,
    padding_idx: int = -1,
    scale_grad_by_freq: bool = False,
    sparse: bool = False,
) -> Tensor:
    assert weight.dim() == 2, "'weight' must be 2-D"
    # TODO: Assert not ported over yet
    #   auto indices_arg = TensorArg(indices, "indices", 1);
    #   checkScalarTypes("embedding", indices_arg, {kLong, kInt});

    if indices.dim() == 1:
        return weight.index_select(0, indices)

    size = list(indices.shape)
    for d in weight.shape[1:]:
        size.append(d)

    return weight.index_select(0, indices.reshape(-1)).view(size)


# TODO: Correct the type promotion semantics
@register_decomposition(aten.embedding_dense_backward)
def embedding_dense_backward(
    grad_output: Tensor,
    indices: Tensor,
    num_weights: int,
    padding_idx: int,
    scale_grad_by_freq: bool,
):
    numel = indices.numel()
    grad = grad_output.reshape(numel, grad_output.size(-1))
    grad_weight = grad_output.new_zeros((num_weights, grad_output.shape[-1]))
    indices_rank1 = indices.reshape(numel)
    if scale_grad_by_freq:
        counts = indices.new_zeros((num_weights,))
        ones = indices.new_ones((numel,))
        counts = counts.index_put([indices_rank1], ones, accumulate=True)
        grad_weights_scale = counts[indices_rank1]
        grad = grad / grad_weights_scale.unsqueeze(1)
    skip_padding = (indices_rank1 != padding_idx).unsqueeze(1)
    skip_padding = skip_padding.expand_as(grad)
    zero_grad = torch.full_like(grad, 0)
    return grad_weight.index_put(
        [indices_rank1], torch.where(skip_padding, grad, zero_grad), accumulate=True
    )


def prod(x: List[int]):
    r = 1
    for i in x:
        r *= i
    return r


@register_decomposition(aten.split_with_sizes, disable_meta=True)
def split_with_sizes(
    self: Tensor, split_sizes: List[int], dim: int = 0
) -> List[Tensor]:
    num_splits = len(split_sizes)
    splits = []
    start_idx = 0
    for i in range(num_splits):
        length = split_sizes[i]
        splits.append(self.narrow(dim, start_idx, length))
        start_idx += length
    return splits


@register_decomposition(aten.split.Tensor, disable_meta=True)
def split(self: Tensor, split_size: int, dim: int = 0) -> List[Tensor]:
    input_sizes = self.shape
    dim_size = input_sizes[dim]
    if split_size == 0:
        assert dim_size == 0
        return [self]
    chunks = (dim_size + split_size - 1) // split_size
    split_sizes = [split_size for i in range(chunks)]
    split_sizes[chunks - 1] = split_size - (split_size * chunks - dim_size)
    return torch.split(self, split_sizes, dim)


# TODO: this doesn't appear to have enough precision in bfloat16
@register_decomposition(aten.addmm)
@pw_cast_for_opmath
def addmm(self: Tensor, mat1: Tensor, mat2: Tensor, beta: int = 1, alpha: int = 1):
    if not self.is_floating_point() and not self.is_complex():
        beta = int(beta)
        alpha = int(alpha)
    out = alpha * torch.mm(mat1, mat2)
    if beta == 0:
        return out
    return beta * self + out


# This computes the mean and variance along the specifized normalization dims,
# then normalizes along those dims. Finally, it returns the mean and variance of
# the normalized dims. Note that it intentionally leaves outputs upcasted.
# Example:
# input: [2, 3, 4, 5], norm_dims: [1, 3]
# mean: [2, 1, 4, 1]
def normalize(input, norm_dims, eps):
    computation_dtype = utils.get_computation_dtype(input.dtype)
    input_acc = input.to(dtype=computation_dtype)
    biased_var = torch.var(input_acc, dim=norm_dims, unbiased=False, keepdim=True)
    mean = torch.mean(input_acc, dim=norm_dims, keepdim=True)
    rstd = torch.rsqrt(biased_var + eps)

    out = (input - mean) * rstd
    return out, mean, rstd


@register_decomposition(aten.native_group_norm.default, disable_meta=True)
def native_group_norm(
    input: Tensor,
    weight: Optional[Tensor],
    bias: Optional[Tensor],
    N: int,
    C: int,
    HxW: int,
    group: int,
    eps: float,
) -> Tuple[Tensor, Tensor, Tensor]:
    orig_shape = input.shape
    input = input.view(N, group, C // group, HxW)
    reduction_dims = [2, 3]
    out, mean, rstd = normalize(input, reduction_dims, eps)
    mean = _squeeze_multiple(mean, reduction_dims)
    rstd = _squeeze_multiple(rstd, reduction_dims)
    out = out.view(orig_shape)
    if weight is not None:
        weight = _unsqueeze_to_dim(weight, out.dim() - 1)
        out = out * weight
    if bias is not None:
        bias = _unsqueeze_to_dim(bias, out.dim() - 1)
        out = out + bias

    out = out.to(dtype=input.dtype)
    mean = mean.to(dtype=input.dtype)
    rstd = rstd.to(dtype=input.dtype)
    return (out, mean, rstd)


def _maybe_cast(x: Optional[Tensor], dtype) -> Optional[Tensor]:
    if x is not None:
        return x.to(dtype)
    return x


# TODO: Take a closer look at the type promotion semantics
@register_decomposition(aten.native_layer_norm_backward)
def native_layer_norm_backward(
    grad_out: Tensor,
    input: Tensor,
    normalized_shape: List[int],
    mean: Tensor,
    rstd: Tensor,
    weight: Optional[Tensor],
    bias: Optional[Tensor],
    output_mask: List[bool],
) -> Tuple[Optional[Tensor], Optional[Tensor], Optional[Tensor]]:
    input_shape = input.shape
    input_ndim = input.dim()
    computation_dtype = utils.get_computation_dtype(input.dtype)
    grad_out_cast, input_cast, weight_cast, bias_cast = [
        x.to(computation_dtype) if x is not None else x
        for x in (grad_out, input, weight, bias)
    ]
    assert grad_out_cast is not None

    axis = input_ndim - len(normalized_shape)
    inner_dims = input_shape[axis:]
    outer_dims = input_shape[:axis]
    inner_dim_indices: List[int] = []
    outer_dim_indices: List[int] = []
    for i in range(input_ndim):
        if i >= axis:
            inner_dim_indices.append(i)
        else:
            outer_dim_indices.append(i)

    N = prod(inner_dims)  # type: ignore[arg-type]
    M = prod(outer_dims)  # type: ignore[arg-type]
    if M <= 0 or N <= 0:
        return (
            input.new_zeros(input_shape),
            input.new_zeros(input_shape[axis:]),
            input.new_zeros(input_shape[axis:]),
        )

    x_hat = (input_cast - mean) * rstd
    if weight_cast is not None:
        grad_x_hat = grad_out_cast * weight_cast
    else:
        grad_x_hat = grad_out_cast
    a = grad_x_hat * N
    b = torch.sum(grad_x_hat, inner_dim_indices, True)
    c1 = torch.mul(grad_x_hat, x_hat)
    c2 = torch.sum(c1, inner_dim_indices, True)
    c3 = torch.mul(x_hat, c2)

    inner = a - b - c3
    d_input: Optional[Tensor] = None
    d_weight: Optional[Tensor] = None
    d_bias: Optional[Tensor] = None
    if output_mask[0]:
        d_input = (rstd / N) * inner

    if output_mask[1] and weight_cast is not None:
        if len(outer_dim_indices) > 0:
            d_weight = torch.sum(grad_out_cast * x_hat, outer_dim_indices, False)
        else:
            d_weight = grad_out_cast * x_hat

    if output_mask[2] and bias_cast is not None:
        if len(outer_dim_indices) > 0:
            d_bias = torch.sum(grad_out_cast, outer_dim_indices, False)
        else:
            d_bias = grad_out_cast

    return (
        _maybe_cast(d_input, input.dtype),
        _maybe_cast(d_weight, input.dtype),
        _maybe_cast(d_bias, input.dtype),
    )


@register_decomposition(aten.native_batch_norm)
def native_batch_norm(
    input: Tensor,
    weight: Optional[Tensor],
    bias: Optional[Tensor],
    running_mean: Optional[Tensor],
    running_var: Optional[Tensor],
    training: bool,
    momentum: float,
    eps: float,
) -> Tuple[Tensor, Tensor, Tensor]:
    reduction_dims = [0] + list(range(2, input.dim()))
    computation_dtype = utils.get_computation_dtype(input.dtype)
    if training:
        output, mean, rstd = normalize(input, reduction_dims, eps)

        save_mean = _squeeze_multiple(mean, reduction_dims)
        save_rstd = _squeeze_multiple(rstd, reduction_dims)
        if running_mean is not None:
            running_mean.copy_(momentum * save_mean + (1 - momentum) * running_mean)
        if running_var is not None:
            n = input.numel() / input.shape[1]
            # This doesn't strictly match eager's numerics, which accumulates var sum and then directly applies the correction
            # But... that would require re-implementing var here, for negligible numerics gain on a tensor whose
            # numerics probably don't matter.
            unbiased_var = torch.var(input, reduction_dims, unbiased=False) * (
                n / (n - 1)
            )
            running_var.copy_(momentum * unbiased_var + (1 - momentum) * running_var)
    else:
        assert running_mean is not None and running_var is not None
        running_mean = running_mean.to(dtype=computation_dtype)
        running_var = running_var.to(dtype=computation_dtype)
        mean = running_mean
        invstd = 1 / (torch.sqrt(running_var + eps))
        # Very annoying inconsistency where CPU and CUDA give different shapes
        if input.device.type != "cpu":
            save_mean = running_mean
            save_rstd = invstd
        else:
            save_mean = input.new_zeros((0,))
            save_rstd = input.new_zeros((0,))
        mean = _unsqueeze_to_dim(mean, input.dim() - 1)
        invstd = _unsqueeze_to_dim(invstd, input.dim() - 1)
        output = (input - mean) * invstd

    if weight is None:
        weight = input.new_ones(())

    if bias is None:
        bias = input.new_zeros(())

    weight = _unsqueeze_to_dim(weight, input.dim() - 1)
    bias = _unsqueeze_to_dim(bias, input.dim() - 1)
    output = output * weight + bias
    if input.device.type == "cpu":
        save_mean = save_mean.to(dtype=input.dtype)
        save_rstd = save_rstd.to(dtype=input.dtype)
    return output.to(dtype=input.dtype), save_mean, save_rstd


@register_decomposition(aten._fused_dropout)
@pw_cast_for_opmath
def _fused_dropout_decomposition(input, p, generator=None):
    mask = (torch.rand_like(input) < p).to(dtype=torch.uint8)
    res = mask.type_as(input) * input * (1.0 / p)
    return (res, mask)


@register_decomposition(aten.xlogy.Tensor)
@pw_cast_for_int_to_real
def xlogy(self: Tensor, other: Tensor) -> Tensor:
    return aten.where(
        aten.isnan(self),
        self,
        aten.where(
            self == aten.new_zeros(self, ()),
            aten.new_zeros(self, ()),
            self * aten.log(other),
        ),
    )


@register_decomposition(aten.var.correction)
@reduction_complex_to_real
def var_correction(
    x: Tensor,
    dims: Optional[List[int]],
    correction: Optional[int] = None,
    keepdim: bool = False,
):
    if dims is None:
        dims = []

    if x.is_complex():
        # For complex, calculate variance of real and imaginary components
        # separately then add to get overall variance.
        real_in = x.real
        var_real = torch.var(real_in, dims, correction=correction, keepdim=keepdim)
        imag_in = x.imag
        var_imag = torch.var(imag_in, dims, correction=correction, keepdim=keepdim)
        return var_real + var_imag

    if correction is None:
        correction = 0

    if len(dims) == 0:
        n = prod(x.shape)  # type: ignore[arg-type]
    else:
        n = 1
        for dim in dims:
            n *= x.shape[dim]

    mean = torch.mean(x, dims, True)
    sub = x - mean
    sq = sub * sub
    sum = torch.sum(sq, dims, keepdim)

    if correction:
        n = n - correction

    return sum / n


@register_decomposition(aten.std.correction)
@reduction_complex_to_real
def std_decomposition(
    x: Tensor, dims: List[int], correction: int = 0, keepdim: bool = False
):
    return torch.sqrt(torch.var(x, dims, correction=correction, keepdim=keepdim))


# Questionable decompositions
# This is only valid if we're running the graph without autograd, such as if the backward pass has been traced.
# Note that this decomposition causes issues with in-place ops
<<<<<<< HEAD
@register_decomposition([aten.detach, aten.lift, aten.alias], disable_meta=True)
=======
@register_decomposition(
    [aten.detach, aten.lift, aten.lift_fresh, aten.alias], disable_meta=True
)
>>>>>>> 37ef61cc
def nop_decomposition(x):
    return x


@register_decomposition(aten.cudnn_batch_norm)
def cudnn_batch_norm(
    input: Tensor,
    weight: Tensor,
    bias: Optional[Tensor],
    running_mean: Optional[Tensor],
    running_var: Optional[Tensor],
    training: bool,
    exponential_average_factor: float,
    epsilon: float,
):
    a, b, c = aten.native_batch_norm(
        input,
        weight,
        bias,
        running_mean,
        running_var,
        training,
        exponential_average_factor,
        epsilon,
    )
    # Cudnn return running mean and variance when training is True
    if training:
        return (a, b, c, input.new_zeros((0,), dtype=torch.uint8))
    return (
        a,
        input.new_zeros((0,)),
        input.new_zeros((0,)),
        input.new_zeros((0,), dtype=torch.uint8),
    )
<<<<<<< HEAD
=======


@register_decomposition(aten.native_batch_norm_backward)
def native_batch_norm_backward(
    grad_out: Tensor,
    input: Tensor,
    weight: Optional[Tensor],
    running_mean: Optional[Tensor],
    running_var: Optional[Tensor],
    save_mean: Optional[Tensor],
    save_invstd: Optional[Tensor],
    train: bool,
    eps: float,
    output_mask: List[bool],
) -> Tuple[Tensor, Optional[Tensor], Optional[Tensor]]:
    input_dtype = input.dtype
    computation_dtype = utils.get_computation_dtype(input.dtype)
    (
        grad_out_cast,
        input_cast,
        weight_cast,
        running_mean_cast,
        running_var_cast,
        save_mean_cast,
        save_invstd_cast,
    ) = [
        x.to(computation_dtype) if x is not None else x
        for x in (
            grad_out,
            input,
            weight,
            running_mean,
            running_var,
            save_mean,
            save_invstd,
        )
    ]
    input_shape = input.shape
    input_rank = input.dim()
    assert input_rank >= 2, "rank of the input must be at least 2"

    axis = 1
    num_features = prod(list(input_shape)) / input_shape[axis]
    mean = save_mean_cast
    invstd = save_invstd_cast
    if train:
        assert save_mean_cast is not None and save_invstd_cast is not None
    else:
        assert running_mean_cast is not None and running_var_cast is not None
        mean = running_mean_cast
        invstd = torch.rsqrt(running_var_cast + eps)

    broadcast_mask: List[int] = [1] * input_rank
    broadcast_mask[axis] = input_shape[axis]

    reduction_axes: List[int] = []
    for i in range(input_rank):
        if i != axis:
            reduction_axes.append(i)

    mean = torch.reshape(mean, broadcast_mask)  # type: ignore[arg-type]
    norm = 1.0 / num_features
    grad_output_sum = torch.sum(grad_out_cast, reduction_axes)  # type: ignore[arg-type]
    dot_p = torch.sum(grad_out_cast * (input_cast - mean), reduction_axes)

    grad_mean = torch.reshape(grad_output_sum * norm, broadcast_mask)
    proj_scale = torch.reshape(torch.mul(dot_p * norm, invstd * invstd), broadcast_mask)  # type: ignore[operator]

    if weight_cast is None:
        grad_scale = torch.reshape(invstd, broadcast_mask) * 1.0  # type: ignore[arg-type]
    else:
        grad_scale = torch.reshape(invstd * weight_cast, broadcast_mask)

    if train:
        proj = (input_cast - mean) * proj_scale
        grad_input = ((grad_out_cast - proj) - grad_mean) * grad_scale
    else:
        grad_input = grad_out_cast * grad_scale

    if output_mask[1]:
        grad_weight = dot_p * invstd
    else:
        grad_weight = None  # "None" doesn't work with vjp, should use zeros for vjp

    if output_mask[2]:
        grad_bias = grad_output_sum
    else:
        grad_bias = None  # "None" doesn't work with vjp, should use zeros for vjp

    return (
        grad_input.to(input_dtype),
        _maybe_cast(grad_weight, input_dtype),
        _maybe_cast(grad_bias, input_dtype),
    )
>>>>>>> 37ef61cc


@register_decomposition(aten.cudnn_batch_norm_backward)
def cudnn_batch_norm_backward(
    input: Tensor,
    grad_output: Tensor,
    weight: Tensor,
    running_mean: Optional[Tensor],
    running_var: Optional[Tensor],
    save_mean: Optional[Tensor],
    save_var: Optional[Tensor],
    epsilon: float,
    reserveSpace: Tensor,
):
    return aten.native_batch_norm_backward(
        grad_output,
        input,
        weight,
        running_mean,
        running_var,
        save_mean,
        save_var,
        True,
        epsilon,
        [True, True, True],
    )


@register_decomposition(aten.transpose.int, disable_meta=True)
def transpose_int(self: Tensor, dim0: int, dim1: int) -> Tensor:
    dim0, dim1 = utils.canonicalize_dims(self.dim(), (dim0, dim1))  # type: ignore[misc]

    if self.dim() <= 1:
        return self

    if dim0 == dim1:
        return self
    perm = list(range(self.dim()))
    perm[dim0], perm[dim1] = perm[dim1], perm[dim0]
    return torch.permute(self, perm)


def _squeeze_multiple(self: Tensor, dims: List[int]) -> Tensor:
    ndim = self.dim()
    wrapped_dims = utils.canonicalize_dims(ndim, dims)
    assert isinstance(wrapped_dims, tuple)
    for idx in range(ndim - 1, -1, -1):
        if idx in wrapped_dims:
            self = self.squeeze(idx)
    return self


<<<<<<< HEAD
# nb: Should use acc_t, not op_math
@register_decomposition(aten.log_sigmoid_forward)
@out_wrapper_multi("output", "buffer")
=======
@register_decomposition(aten.logsumexp.default)
@pw_cast_for_int_to_real
def logsumexp(self: Tensor, dim: List[int], keepdim: bool = False) -> Tensor:
    if self.numel() == 0:
        return torch.sum(torch.exp(self), dim, keepdim).log()
    maxes = torch.amax(self, dim, keepdim=True)
    maxes_squeezed = maxes if keepdim else _squeeze_multiple(maxes, dim)
    maxes_squeezed = torch.masked_fill(
        maxes_squeezed, maxes_squeezed.abs() == float("inf"), 0
    )
    result = torch.sum(torch.exp(self - maxes), dim, keepdim)
    return result.log().add(maxes_squeezed)


# nb: Should use acc_t, not op_math
@register_decomposition(aten.log_sigmoid_forward)
@out_wrapper("output", "buffer")
>>>>>>> 37ef61cc
@pw_cast_for_opmath
def log_sigmoid_forward(self: Tensor) -> Tuple[Tensor, Tensor]:
    min = torch.minimum(self.new_zeros(()), self)
    z = torch.exp(-torch.abs(self))
    if self.is_cuda:
        buffer = self.new_zeros((0,))
    else:
        buffer = z
    return min - torch.log1p(z), buffer


<<<<<<< HEAD
# The implementation matches torch.ops.aten.norm
# torch.ops.aten.norm only supports numeric p, does not support Frobenius norm or nuclear norm
# For 2-norm and -2 matrix norm, it doesn't compute the singular values, it just compute the norm the same as when p > 2.
@register_decomposition([aten.norm.Scalar, aten.norm.ScalarOpt_dim])
@reduction_complex_to_real
def norm(self: Tensor, p: float = 2, dim: List[int] = None, keepdim: bool = False):
    if dim is None:
        dim = []

    if p == 0:
        return (self != 0).sum(dim, keepdim=keepdim)
    elif p == float("inf"):
        return self.abs().amax(dim, keepdim=keepdim)
    elif p == -float("inf"):
        return self.abs().amin(dim, keepdim=keepdim)

    def fast_pow(x, ord):
        if ord == 1.0:
            return x
        elif ord == 2.0:
            return x.square()
        elif ord == 0.5:
            return x.sqrt()
=======
@register_decomposition(aten.norm)
@out_wrapper()
@reduction_complex_to_real
def norm(
    self: Tensor,
    p: Optional[float] = None,
    dim: List[int] = None,
    keepdim: bool = False,
    dtype: Optional[torch.dtype] = None,
):
    if p is None:
        p = 2.0
    return torch.linalg.vector_norm(self, p, dim, keepdim, dtype=dtype)


@register_decomposition(torch.ops.aten.upsample_bilinear2d.vec)
@pw_cast_for_opmath
def upsample_bilinear2d_vec(
    input: Tensor,
    output_size: Optional[List[int]],
    align_corners: bool,
    scale_factors: Optional[List[float]],
) -> Tensor:
    # get dimensions of original image
    n_batch, n_channels, in_h, in_w = input.shape

    if output_size is not None:
        out_h = float(output_size[0])
        out_w = float(output_size[1])
    elif scale_factors is not None:
        out_h = in_h * scale_factors[0]
        out_w = in_w * scale_factors[1]

    # Calculate horizontal and vertical scaling factor
    if out_h > 1:
        if align_corners:
            h_scale_factor = (in_h - 1) / (int(out_h) - 1)
        else:
            h_scale_factor = in_h / out_h
    else:
        h_scale_factor = 0.0

    if out_w > 1:
        if align_corners:
            w_scale_factor = (in_w - 1) / (int(out_w) - 1)
>>>>>>> 37ef61cc
        else:
            w_scale_factor = in_w / out_w
    else:
        w_scale_factor = 0.0

    i = torch.arange(int(out_h), dtype=input.dtype, device=input.device)
    j = torch.arange(int(out_w), dtype=input.dtype, device=input.device)

    if align_corners:
        x = h_scale_factor * i
        y = w_scale_factor * j
    else:
        x = (h_scale_factor * (i + 0.5) - 0.5).clamp(min=0.0)
        y = (w_scale_factor * (j + 0.5) - 0.5).clamp(min=0.0)

    x_floor = torch.floor(x).to(torch.int64)
    x_ceil = torch.ceil(x).clamp(max=in_h - 1).to(torch.int64)
    y_floor = torch.floor(y).to(torch.int64)
    y_ceil = torch.ceil(y).clamp(max=in_w - 1).to(torch.int64)

    x_view = x.unsqueeze(1)
    x_floor_view = x_floor.unsqueeze(1)
    x_ceil_view = x_ceil.unsqueeze(1)

    v1 = input[:, :, x_floor_view, y_floor]
    v2 = input[:, :, x_ceil_view, y_floor]
    v3 = input[:, :, x_floor_view, y_ceil]
    v4 = input[:, :, x_ceil_view, y_ceil]

    xscale2 = x_view - x_floor_view
    xscale1 = 1.0 - xscale2

    yscale2 = y - y_floor
    yscale1 = 1.0 - yscale2

    q1 = torch.mul(v1, xscale1) + torch.mul(v2, xscale2)
    q2 = torch.mul(v3, xscale1) + torch.mul(v4, xscale2)
    result = torch.mul(q1, yscale1) + torch.mul(q2, yscale2)
    return result


# We should be applying decompositions after all transformations
@register_decomposition(aten.is_same_size.default)
def is_same_size(a: Tensor, b: Tensor) -> bool:
    return a.shape == b.shape


<<<<<<< HEAD
    return fast_pow(fast_pow(self, p).sum(dim, keepdim=keepdim), 1.0 / p)


@register_decomposition(torch.ops.aten.kl_div_backward)
@pw_cast_for_opmath
def kl_div_backward(
    grad_output: Tensor,
    self: Tensor,
    target: Tensor,
    reduction: int = Reduction.MEAN.value,
    log_target: bool = False,
) -> Tensor:
    if not log_target:
        grad_input = torch.where(target > 0, -target * grad_output, 0)
    else:
        grad_input = -target.exp() * grad_output
    if reduction == Reduction.MEAN.value:
        return grad_input / self.numel()
    return grad_input
=======
@register_decomposition(aten.nll_loss_forward)
def nll_loss_forward(
    self: Tensor,
    target: Tensor,
    weight: Optional[Tensor],
    reduction: int,
    ignore_index: int,
) -> Tuple[Tensor, Tensor]:
    assert self.dim() > 0 and self.dim() <= 2, "input tensor should be 1D or 2D"
    assert (
        target.dim() <= 1
    ), "0D or 1D target tensor expected, multi-target not supported"

    no_batch_dim = self.dim() == 1 and target.dim() == 0
    assert no_batch_dim or (
        self.shape[0] == target.shape[0]
    ), f"size mismatch (got input: {self.shape}, target: {target.shape})"

    n_classes = self.shape[-1]

    assert weight is None or (
        weight.dim() == 1 and weight.numel() == n_classes
    ), f"weight tensor should be defined either for all {n_classes} classes or no classes but got weight tensor of shape: {weight.shape}"  # noqa: B950

    # self can be [N, C] or [C]
    # target can be [N] or []

    n_dims = self.dim()
    channel_dim = 1
    if n_dims < 2:
        channel_dim = 0

    if weight is not None:
        w = weight.unsqueeze(0) if n_dims > 1 else weight
        self = self * w

    target_ = target.unsqueeze(channel_dim)
    # target can be [N, 1] or [1]

    result = -torch.gather(self, channel_dim, target_).squeeze(channel_dim)

    if ignore_index >= 0:
        result = torch.where(target != ignore_index, result, 0)

    if reduction == Reduction.NONE.value and n_dims > 1:
        total_weight = self.new_full((), 0.0)
        return result, total_weight

    if weight is not None:
        w = weight.unsqueeze(0).expand(self.shape) if n_dims > 1 else weight
        wsum = torch.gather(w, channel_dim, target_).squeeze(channel_dim)
        if ignore_index >= 0:
            wsum = torch.where(target != ignore_index, wsum, 0)
        total_weight = wsum.sum()
    elif ignore_index >= 0:
        total_weight = (target != ignore_index).sum().to(self)
    else:
        total_weight = self.new_full((), 1.0 * result.numel())

    if reduction == Reduction.SUM.value:
        result = result.sum()
    elif reduction == Reduction.MEAN.value:
        if weight is None:
            result = result.sum() / total_weight if ignore_index >= 0 else result.mean()
        else:
            result = result.sum() / total_weight

    return result, total_weight
>>>>>>> 37ef61cc
<|MERGE_RESOLUTION|>--- conflicted
+++ resolved
@@ -1080,13 +1080,9 @@
 # Questionable decompositions
 # This is only valid if we're running the graph without autograd, such as if the backward pass has been traced.
 # Note that this decomposition causes issues with in-place ops
-<<<<<<< HEAD
-@register_decomposition([aten.detach, aten.lift, aten.alias], disable_meta=True)
-=======
 @register_decomposition(
     [aten.detach, aten.lift, aten.lift_fresh, aten.alias], disable_meta=True
 )
->>>>>>> 37ef61cc
 def nop_decomposition(x):
     return x
 
@@ -1121,8 +1117,6 @@
         input.new_zeros((0,)),
         input.new_zeros((0,), dtype=torch.uint8),
     )
-<<<<<<< HEAD
-=======
 
 
 @register_decomposition(aten.native_batch_norm_backward)
@@ -1217,7 +1211,6 @@
         _maybe_cast(grad_weight, input_dtype),
         _maybe_cast(grad_bias, input_dtype),
     )
->>>>>>> 37ef61cc
 
 
 @register_decomposition(aten.cudnn_batch_norm_backward)
@@ -1270,29 +1263,9 @@
     return self
 
 
-<<<<<<< HEAD
-# nb: Should use acc_t, not op_math
-@register_decomposition(aten.log_sigmoid_forward)
-@out_wrapper_multi("output", "buffer")
-=======
-@register_decomposition(aten.logsumexp.default)
-@pw_cast_for_int_to_real
-def logsumexp(self: Tensor, dim: List[int], keepdim: bool = False) -> Tensor:
-    if self.numel() == 0:
-        return torch.sum(torch.exp(self), dim, keepdim).log()
-    maxes = torch.amax(self, dim, keepdim=True)
-    maxes_squeezed = maxes if keepdim else _squeeze_multiple(maxes, dim)
-    maxes_squeezed = torch.masked_fill(
-        maxes_squeezed, maxes_squeezed.abs() == float("inf"), 0
-    )
-    result = torch.sum(torch.exp(self - maxes), dim, keepdim)
-    return result.log().add(maxes_squeezed)
-
-
 # nb: Should use acc_t, not op_math
 @register_decomposition(aten.log_sigmoid_forward)
 @out_wrapper("output", "buffer")
->>>>>>> 37ef61cc
 @pw_cast_for_opmath
 def log_sigmoid_forward(self: Tensor) -> Tuple[Tensor, Tensor]:
     min = torch.minimum(self.new_zeros(()), self)
@@ -1304,31 +1277,6 @@
     return min - torch.log1p(z), buffer
 
 
-<<<<<<< HEAD
-# The implementation matches torch.ops.aten.norm
-# torch.ops.aten.norm only supports numeric p, does not support Frobenius norm or nuclear norm
-# For 2-norm and -2 matrix norm, it doesn't compute the singular values, it just compute the norm the same as when p > 2.
-@register_decomposition([aten.norm.Scalar, aten.norm.ScalarOpt_dim])
-@reduction_complex_to_real
-def norm(self: Tensor, p: float = 2, dim: List[int] = None, keepdim: bool = False):
-    if dim is None:
-        dim = []
-
-    if p == 0:
-        return (self != 0).sum(dim, keepdim=keepdim)
-    elif p == float("inf"):
-        return self.abs().amax(dim, keepdim=keepdim)
-    elif p == -float("inf"):
-        return self.abs().amin(dim, keepdim=keepdim)
-
-    def fast_pow(x, ord):
-        if ord == 1.0:
-            return x
-        elif ord == 2.0:
-            return x.square()
-        elif ord == 0.5:
-            return x.sqrt()
-=======
 @register_decomposition(aten.norm)
 @out_wrapper()
 @reduction_complex_to_real
@@ -1374,7 +1322,6 @@
     if out_w > 1:
         if align_corners:
             w_scale_factor = (in_w - 1) / (int(out_w) - 1)
->>>>>>> 37ef61cc
         else:
             w_scale_factor = in_w / out_w
     else:
@@ -1422,27 +1369,6 @@
     return a.shape == b.shape
 
 
-<<<<<<< HEAD
-    return fast_pow(fast_pow(self, p).sum(dim, keepdim=keepdim), 1.0 / p)
-
-
-@register_decomposition(torch.ops.aten.kl_div_backward)
-@pw_cast_for_opmath
-def kl_div_backward(
-    grad_output: Tensor,
-    self: Tensor,
-    target: Tensor,
-    reduction: int = Reduction.MEAN.value,
-    log_target: bool = False,
-) -> Tensor:
-    if not log_target:
-        grad_input = torch.where(target > 0, -target * grad_output, 0)
-    else:
-        grad_input = -target.exp() * grad_output
-    if reduction == Reduction.MEAN.value:
-        return grad_input / self.numel()
-    return grad_input
-=======
 @register_decomposition(aten.nll_loss_forward)
 def nll_loss_forward(
     self: Tensor,
@@ -1510,5 +1436,4 @@
         else:
             result = result.sum() / total_weight
 
-    return result, total_weight
->>>>>>> 37ef61cc
+    return result, total_weight