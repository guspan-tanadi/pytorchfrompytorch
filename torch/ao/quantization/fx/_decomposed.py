--- conflicted
+++ resolved
@@ -93,7 +93,6 @@
     assert input.dtype == torch.float32, f"Expecting input to have dtype torch.float32, but got dtype: {input.dtype}"
     _quant_min_max_bounds_check(quant_min, quant_max, dtype)
 
-<<<<<<< HEAD
     return _quantize_per_tensor_impl(input, scale, zero_point, quant_min, quant_max, dtype)
 
 @register_decomposition(torch.ops.quantized_decomposed.quantize_per_tensor)
@@ -106,10 +105,6 @@
     dtype: torch.dtype,
 ) -> torch.Tensor:
     return _quantize_per_tensor_impl(input, scale, zero_point, quant_min, quant_max, dtype)
-=======
-    inv_scale = 1.0 / scale
-    return torch.clamp(torch.round(input * inv_scale) + zero_point, quant_min, quant_max).to(dtype)
->>>>>>> ee2fdf6f
 
 quantized_decomposed_lib.define(
     "quantize_per_tensor.tensor(Tensor input, Tensor scale, Tensor zero_point, "
@@ -131,9 +126,7 @@
     """
     assert zero_point.numel() == 1, f"Exepecting zero_point tensor to be one element, but received : {zero_point.numel()}"
     assert scale.numel() == 1, f"Exepecting scale tensor to be one element, but received : {scale.numel()}"
-<<<<<<< HEAD
-    return _quantize_per_tensor_impl(
-        input, scale.item(), zero_point.item(), quant_min, quant_max, dtype)  # type: ignore[arg-type]
+    return quantize_per_tensor(input, scale.item(), zero_point.item(), quant_min, quant_max, dtype)
 
 @register_decomposition(torch.ops.quantized_decomposed.quantize_per_tensor.tensor)
 def quantize_per_tensor_tensor_decomp(
@@ -145,17 +138,6 @@
     dtype: torch.dtype,
 ) -> torch.Tensor:
     return _quantize_per_tensor_impl(input, scale.item(), zero_point.item(), quant_min, quant_max, dtype)  # type: ignore[arg-type]
-=======
-    return quantize_per_tensor(input, scale.item(), zero_point.item(), quant_min, quant_max, dtype)
-
-@impl(quantized_decomposed_lib, "quantize_per_tensor.tensor", "Meta")
-def quantize_per_tensor_tensor_meta(input, scale, zero_point, quant_min, quant_max, dtype):
-    assert zero_point.numel() == 1, f"Exepecting zero_point tensor to be one element, but received : {zero_point.numel()}"
-    assert scale.numel() == 1, f"Exepecting scale tensor to be one element, but received : {scale.numel()}"
-    assert input.dtype == torch.float32, f"Expecting input to have dtype torch.float32, but got dtype: {input.dtype}"
-    _quant_min_max_bounds_check(quant_min, quant_max, dtype)
-    return torch.empty_like(input, dtype=dtype)
->>>>>>> ee2fdf6f
 
 # Note: quant_min/quant_max/dtype are not used in the operator, but for now it's kept in
 # the signature as metadata for the input Tensor, this might be useful for pattern
@@ -208,7 +190,6 @@
         raise ValueError(f"Unsupported dtype in dequantize_per_tensor: {dtype}")
 
 
-<<<<<<< HEAD
 @register_decomposition(torch.ops.quantized_decomposed.dequantize_per_tensor)
 def dequantize_per_tensor_decomp(
     input: torch.Tensor,
@@ -220,8 +201,6 @@
 ) -> torch.Tensor:
     return _dequantize_per_tensor_impl(input, scale, zero_point, quant_min, quant_max, dtype)
 
-=======
->>>>>>> ee2fdf6f
 quantized_decomposed_lib.define(
     "dequantize_per_tensor.tensor(Tensor input, Tensor scale, Tensor zero_point, "
     "int quant_min, int quant_max, ScalarType dtype) -> Tensor")
@@ -255,7 +234,11 @@
         raise ValueError(f"Unsupported dtype in dequantize_per_tensor: {dtype}")
 
 
-<<<<<<< HEAD
+quantized_decomposed_lib.define(
+    "choose_qparams.tensor(Tensor input, int quant_min, int quant_max, "
+    "float eps, ScalarType dtype) -> (Tensor, Tensor)")
+
+
 @register_decomposition(torch.ops.quantized_decomposed.dequantize_per_tensor.tensor)
 def dequantize_per_tensor_tensor_decomp(
     input: torch.Tensor,
@@ -267,11 +250,6 @@
 ) -> torch.Tensor:
     return _dequantize_per_tensor_impl(
         input, scale.item(), zero_point.item(), quant_min, quant_max, dtype)  # type: ignore[arg-type]
-=======
-quantized_decomposed_lib.define(
-    "choose_qparams.tensor(Tensor input, int quant_min, int quant_max, "
-    "float eps, ScalarType dtype) -> (Tensor, Tensor)")
->>>>>>> ee2fdf6f
 
 @impl(quantized_decomposed_lib, "choose_qparams.tensor", "CompositeExplicitAutograd")
 def choose_qparams_tensor(
@@ -359,8 +337,6 @@
         {quant_min} max: {quant_max}"
     return torch.empty(1, dtype=torch.float, device=input.device), torch.empty(1, dtype=torch.int32, device=input.device)
 
-<<<<<<< HEAD
-=======
 @impl(quantized_decomposed_lib, "choose_qparams_symmetric.tensor", "Meta")
 def choose_qparams_symmetric_tensor_meta(
         input: torch.Tensor,
@@ -370,15 +346,7 @@
         dtype: torch.dtype
 ) -> Tuple[torch.Tensor, torch.Tensor]:
     return torch.empty(1, dtype=torch.float, device=input.device), torch.empty(1, dtype=torch.int32, device=input.device)
-# Helper function used to implement per-channel quantization against any axis
-def _permute_to_axis_zero(x, axis):
-    new_axis_list = list(range(x.dim()))
-    new_axis_list[axis] = 0
-    new_axis_list[0] = axis
-    y = x.permute(tuple(new_axis_list))
-    return y, new_axis_list
-
->>>>>>> ee2fdf6f
+
 quantized_decomposed_lib.define(
     "quantize_per_channel(Tensor input, Tensor scales, Tensor zero_points, int axis, "
     "int quant_min, int quant_max, ScalarType dtype) -> Tensor")
