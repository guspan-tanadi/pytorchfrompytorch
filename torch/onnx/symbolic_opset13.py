# EDITING THIS FILE? READ THIS FIRST!
# see Note [Edit Symbolic Files] in README.md

# This file exports ONNX ops for opset 13
import functools

import torch
import torch._C._onnx as _C_onnx
from torch.onnx import (
    _type_utils,
    errors,
    symbolic_helper,
    symbolic_opset11 as opset11,
    symbolic_opset9 as opset9,
    utils,
)
from torch.onnx._internal import _beartype, registration, torchscript
from torch.onnx._internal.dispatch import symbolics


_onnx_symbolic = functools.partial(registration.onnx_symbolic, opset=13)


def _apply_params(*args, **kwargs):
    """Returns a decorator that calls the decorated (higher-order) function with the given parameters."""

    def _apply(fn):
        return fn(*args, **kwargs)

    return _apply


@_onnx_symbolic("aten::softmax")
@symbolic_helper.parse_args("v", "i", "none")
@_beartype.beartype
def softmax(g: torchscript.GraphContext, input, dim, dtype=None):
    softmax = g.op("Softmax", input, axis_i=dim)
    if dtype and dtype.node().kind() != "prim::Constant":
        parsed_dtype = symbolic_helper._get_const(dtype, "i", "dtype")
        softmax = g.op(
            "Cast", softmax, to_i=_type_utils.JitScalarType(parsed_dtype).onnx_type()
        )

    return softmax


@_onnx_symbolic("aten::log_softmax")
@symbolic_helper.parse_args("v", "i", "none")
@_beartype.beartype
def log_softmax(g: torchscript.GraphContext, input, dim, dtype=None):
    return_op = g.op("LogSoftmax", input, axis_i=dim)
    if dtype and dtype.node().kind() != "prim::Constant":
        parsed_dtype = symbolic_helper._get_const(dtype, "i", "dtype")
        return_op = g.op(
            "Cast", return_op, to_i=_type_utils.JitScalarType(parsed_dtype).onnx_type()
        )
    return return_op


@_onnx_symbolic("aten::frobenius_norm")
@symbolic_helper.parse_args("v", "v", "i")
@_beartype.beartype
def frobenius_norm(g: torchscript.GraphContext, self, dim=None, keepdim=False):
    dim_val = symbolic_helper._maybe_get_const(dim, "is")
    if not symbolic_helper._is_value(dim_val) and len(dim_val) == 0:
        return g.op("ReduceL2", self, keepdims_i=0)
    sqr = g.op("Mul", self, self)
    sumsqr = symbolic_helper._reducesum_helper(g, sqr, dim, keepdims_i=keepdim)
    return g.op("Sqrt", sumsqr)


@_onnx_symbolic("aten::split")
@symbolic_helper.parse_args("v", "v", "i", "i")
@_beartype.beartype
def split(g: torchscript.GraphContext, self, split_size_or_sizes, dim, _outputs=None):
    if not symbolic_helper._is_split_static(split_size_or_sizes, _outputs):
        split_out = g.op("SplitToSequence", self, split_size_or_sizes, axis_i=dim)
        if _outputs is None:
            return split_out
        # Convert to multiple slice nodes iff number of splits and number of outputs are statically known.
        if (
            symbolic_helper._is_packed_list(split_size_or_sizes)
            and len(symbolic_helper._unpack_list(split_size_or_sizes)) == _outputs
        ):
            split_sizes = [
                symbolic_helper._unsqueeze_helper(g, v, [0])
                for v in symbolic_helper._unpack_list(split_size_or_sizes)
            ]

            start = g.op("Constant", value_t=torch.tensor([0], dtype=torch.long))
            axis = g.op("Constant", value_t=torch.tensor([dim], dtype=torch.long))
            res = []
            for i in range(_outputs):
                end = g.op(
                    "Add", start, split_sizes[i]
                )  # split_sizes is a list of same length as _outputs
                res.append(g.op("Slice", self, start, end, axis))
                start = end
            return res
        return [
            g.op(
                "SequenceAt",
                split_out,
                g.op("Constant", value_t=torch.tensor([i], dtype=torch.long)),
            )
            for i in range(_outputs)
        ]

    split_val = symbolic_helper._node_get(split_size_or_sizes.node(), "value")
    if split_val.dim() > 0:
        return g.op("Split", self, split_size_or_sizes, axis_i=dim, outputs=_outputs)
    split_size = symbolic_helper._get_const(split_size_or_sizes, "i", "split_size")

    size = symbolic_helper._get_tensor_dim_size(self, dim)
    if size is None:
        if _outputs is not None:
            size = split_size * _outputs
        else:
            raise errors.SymbolicValueError(
                "Unknown dimension size not supported", self
            )
    splits = [split_size] * (size // split_size)
    leftover = size % split_size
    if leftover:
        splits.append(leftover)
    splits = g.op("Constant", value_t=torch.tensor(splits))
    # FIXME(justinchuby): Fix mypy error when _is_value supports type narrowing
    return g.op("Split", self, splits, axis_i=dim, outputs=_outputs)  # type: ignore[arg-type]


@_onnx_symbolic("aten::split_with_sizes")
@_beartype.beartype
def split_with_sizes(
    g: torchscript.GraphContext, self, split_sizes, dim, _outputs=None
):
    return split(g, self, split_sizes, dim, _outputs)


@_onnx_symbolic("aten::unsafe_split")
@_beartype.beartype
def unsafe_split(
    g: torchscript.GraphContext, self, split_size_or_sizes, dim, _outputs=None
):
    return split(g, self, split_size_or_sizes, dim, _outputs)


@_onnx_symbolic("aten::unsafe_split_with_sizes")
@_beartype.beartype
def unsafe_split_with_sizes(
    g: torchscript.GraphContext, self, split_sizes, dim, _outputs=None
):
    return split_with_sizes(g, self, split_sizes, dim, _outputs)


@_onnx_symbolic("aten::tensor_split")
@symbolic_helper.parse_args("v", "v", "i", "i")
@_beartype.beartype
def tensor_split(
    g: torchscript.GraphContext, self, indices_or_sections, dim, _outputs=None
):
    axis = g.op("Constant", value_t=torch.tensor(dim, dtype=torch.long))
    axis = opset11.unsqueeze(g, axis, 0)
    const_1 = g.op("Constant", value_t=torch.tensor(1, dtype=torch.long))

    if symbolic_helper._is_split_static(indices_or_sections, _outputs):
        split_val = symbolic_helper._node_get(indices_or_sections.node(), "value")

        if split_val.dim() > 0:
            start = g.op("Constant", value_t=torch.tensor([0], dtype=torch.long))
            res = []
            assert _outputs is not None
            for i in range(_outputs - 1):
                end = g.op(
                    "Gather",
                    indices_or_sections,
                    g.op("Constant", value_t=torch.tensor([i], dtype=torch.long)),
                    axis_i=0,
                )
                res.append(g.op("Slice", self, start, end, axis))
                start = end

            end = symbolic_helper._size_helper(g, self, axis)
            res.append(g.op("Slice", self, start, end, axis))
            return res

        split_size = symbolic_helper._get_const(
            indices_or_sections, "i", "indices_or_sections"
        )

        size = symbolic_helper._get_tensor_dim_size(self, dim)
        if size is None:
            if _outputs is not None:
                size = split_size * _outputs
            else:
                raise errors.SymbolicValueError(
                    "Unknown dimension size not supported", self
                )

        min_split_size = size // split_size
        num_splits_one_extra = size % split_size

        splits = num_splits_one_extra * [min_split_size + 1]
        leftover = (split_size - num_splits_one_extra) * [min_split_size]

        splits = g.op(
            "Constant", value_t=torch.tensor(splits + leftover, dtype=torch.long)
        )
        return g.op("Split", self, splits, axis_i=dim, outputs=_outputs)

    if (
        symbolic_helper._is_tensor(indices_or_sections)
        and symbolic_helper._get_tensor_rank(indices_or_sections) == 1
    ):
        loop_len = symbolic_helper._size_helper(
            g, indices_or_sections, g.op("Constant", value_t=torch.tensor(0))
        )
        loop_len = opset11.unsqueeze(g, loop_len, 0)
        loop_condition = g.op("Cast", const_1, to_i=_C_onnx.TensorProtoDataType.BOOL)

        # To make the first slice in the below loop work,
        # we pad a zero to the first position so that it will be the initial start of slice.
        padding_0 = g.op("Constant", value_t=torch.tensor([0], dtype=torch.long))
        indices_or_sections = g.op("Concat", padding_0, indices_or_sections, axis_i=0)

        final_splits = g.op("SequenceEmpty")
        # Loop inputs
        loop, (loop_context,), _ = torchscript.add_op_with_blocks(
            g, "Loop", loop_len, loop_condition, final_splits, outputs=1, n_blocks=1
        )

        loop_block = loop_context.block
        block_input_iter = utils._add_input_to_block(loop_block)
        cond = utils._add_input_to_block(loop_block)
        final_splits = utils._add_input_to_block(loop_block)

        start = loop_context.op(
            "Gather", indices_or_sections, block_input_iter, axis_i=0
        )
        end = loop_context.op(
            "Gather",
            indices_or_sections,
            loop_context.op("Add", block_input_iter, const_1),
            axis_i=0,
        )

        slice = loop_context.op("Slice", self, start, end, axis)
        final_splits = loop_context.op("SequenceInsert", final_splits, slice)

        # Loop outputs
        cond_out = loop_context.op("Identity", loop_condition)
        utils._add_output_to_block(loop_block, cond_out)
        utils._add_output_to_block(loop_block, final_splits)

        loop_out = loop.node().output()
        start = g.op(
            "Gather",
            indices_or_sections,
            g.op("Constant", value_t=torch.tensor(-1, dtype=torch.long)),
            axis_i=0,
        )
        start = opset11.unsqueeze(g, start, 0)
        end = symbolic_helper._size_helper(g, self, axis)

        last_slice = g.op("Slice", self, start, end, axis)

        return g.op("SequenceInsert", loop_out, last_slice)

    else:  # scalar tensor
        dim_size = symbolic_helper._size_helper(g, self, axis)
        min_split_size = g.op("Div", dim_size, indices_or_sections)
        min_split_size_plus_1 = g.op(
            "Add",
            min_split_size,
            const_1,
        )
        num_splits_one_extra = g.op("Mod", dim_size, indices_or_sections)
        splits = g.op("Tile", min_split_size_plus_1, num_splits_one_extra)
        leftover = g.op(
            "Tile",
            min_split_size,
            g.op(
                "Sub",
                opset11.unsqueeze(g, indices_or_sections, 0),
                num_splits_one_extra,
            ),
        )

        splits = g.op("Concat", splits, leftover, axis_i=0)
        if _outputs is None:
            return g.op("SplitToSequence", self, splits, axis_i=dim)
        return g.op("Split", self, splits, axis_i=dim, outputs=_outputs)


@_onnx_symbolic("aten::unbind")
@symbolic_helper.parse_args("v", "i", "i")
@_beartype.beartype
def unbind(g: torchscript.GraphContext, self, dim=0, _outputs=None):
    if _outputs is None:
        return g.op(
            "SplitToSequence",
            self,
            g.op("Constant", value_t=torch.tensor(1, dtype=torch.long)),
            axis_i=dim,
            keepdims_i=0,
        )

    splits = g.op("Constant", value_t=torch.tensor([1] * _outputs))
    outputs = g.op("Split", self, splits, axis_i=dim, outputs=_outputs)
    outputs = [outputs] if _outputs == 1 else outputs
    squeezed_outputs = [
        g.op("Squeeze", out, g.op("Constant", value_t=torch.tensor([dim])))
        for out in outputs
    ]
    return squeezed_outputs


@_onnx_symbolic("aten::nonzero_numpy")
# Emitted from `torch.nonzero(x, as_tuple=True)`
@_beartype.beartype
def nonzero_numpy(g: torchscript.GraphContext, input, _outputs=None):
    return unbind(g, opset9.nonzero(g, input), 1, _outputs=_outputs)


@_onnx_symbolic("aten::where")
@symbolic_helper.parse_args("v", "v", "v", "i")
@_beartype.beartype
def where(g: torchscript.GraphContext, condition, self=None, other=None, _outputs=None):
    # Assumes that torch.where's first argument takes only Bool and Byte tensors.
    if not symbolic_helper._is_bool(condition):
        condition = g.op("Cast", condition, to_i=_C_onnx.TensorProtoDataType.BOOL)
    if self is None:
        condition = opset9.nonzero(g, condition)
        return symbolic_helper._unbind_helper(
            g, condition, g.op("Constant", value_t=torch.tensor(1)), _outputs
        )
    return g.op("Where", condition, self, other)


@_onnx_symbolic("aten::fake_quantize_per_channel_affine")
@symbolic_helper.parse_args("v", "v", "v", "i", "i", "i")
@_beartype.beartype
def fake_quantize_per_channel_affine(
    g: torchscript.GraphContext,
    inputs,
    scale,
    zero_point,
    axis,
    quant_min=-128,
    quant_max=127,
):
    # NOTE: (0, 127) is allowed as special case. PyTorch restricts activations to be in the range (0, 127).
    #   https://github.com/pytorch/pytorch/blob/b34b192d6b97325c9f78e5995c48c8498ede34bd/torch/ao/quantization/observer.py#L1422
    if (quant_min, quant_max) not in [(0, 255), (-128, 127), (0, 127)]:
        raise errors.SymbolicValueError(
            "For (quant_min, quant_max), ONNX allows only (0, 127), (0, 255) and (-128, 127). "
            f"Got ({quant_min}, {quant_max})",
            inputs,
        )
    # ONNX defines zero_point to be int8 or uint8
    if quant_min == 0:
        zero_point = g.op("Cast", zero_point, to_i=_C_onnx.TensorProtoDataType.UINT8)
    else:
        zero_point = g.op("Cast", zero_point, to_i=_C_onnx.TensorProtoDataType.INT8)
    quantized = g.op("QuantizeLinear", inputs, scale, zero_point, axis_i=axis)
    if (quant_min, quant_max) == (0, 127):
        quantized = g.op(
            "Clip",
            quantized,
            opset9.unused(g),
            g.op("Constant", value_t=torch.tensor(127, dtype=torch.uint8)),
        )
    return g.op("DequantizeLinear", quantized, scale, zero_point, axis_i=axis)


@_onnx_symbolic("aten::fake_quantize_per_tensor_affine")
@symbolic_helper.parse_args("v", "v", "v", "i", "i")
@_beartype.beartype
def fake_quantize_per_tensor_affine(
    g: torchscript.GraphContext,
    inputs,
    scale,
    zero_point,
    quant_min=-128,
    quant_max=127,
):
    # NOTE: (0, 127) is allowed as special case. PyTorch restricts activations to be in the range (0, 127).
    #   https://github.com/pytorch/pytorch/blob/b34b192d6b97325c9f78e5995c48c8498ede34bd/torch/ao/quantization/observer.py#L1422
    if (quant_min, quant_max) not in [(0, 255), (-128, 127), (0, 127)]:
        raise errors.SymbolicValueError(
            "For (quant_min, quant_max), ONNX allows only (0, 127), (0, 255) and (-128, 127). "
            f"Got ({quant_min}, {quant_max})",
            inputs,
        )
    if quant_min == 0:
        zero_point = g.op("Cast", zero_point, to_i=_C_onnx.TensorProtoDataType.UINT8)
    else:
        zero_point = g.op("Cast", zero_point, to_i=_C_onnx.TensorProtoDataType.INT8)
    if scale.type().scalarType() != "Float":
        scale = g.op("Cast", scale, to_i=_C_onnx.TensorProtoDataType.FLOAT)
    quantized = g.op("QuantizeLinear", inputs, scale, zero_point)
    if (quant_min, quant_max) == (0, 127):
        quantized = g.op(
            "Clip",
            quantized,
            opset9.unused(g),
            g.op("Constant", value_t=torch.tensor(127, dtype=torch.uint8)),
        )
    return g.op("DequantizeLinear", quantized, scale, zero_point)


@_beartype.beartype
def _reduce_op_symbolic(onnx_op_name):
    @_beartype.beartype
    def symbolic(g, self, dim=None, keepdim=None):
        self = opset9._maybe_cast_reduce_op_input(g, self)
        if dim is None:
            # all-reduce path
            return symbolic_helper._handle_reduce_dim_none(g, self, onnx_op_name)
        else:
            keepdim = symbolic_helper._get_const(keepdim, "i", "keepdim")
            return g.op(onnx_op_name, self, dim, keepdims_i=keepdim)

    return symbolic


@_onnx_symbolic(
    "aten::sum",
    decorate=[_apply_params("ReduceSum", "sum")],
)
@_beartype.beartype
def _reduce_with_dtype(onnx_op, name):
    symbolic = _reduce_op_symbolic(onnx_op)

    @opset9.overload_by_arg_count
    @_beartype.beartype
    def reduce(g, *args, **kwargs):
        @symbolic_helper.parse_args("v", "none")
        @_beartype.beartype
        def reduce_nodim(g, self, dtype):
            if dtype.node().kind() == "onnx::Constant":
                dtype = symbolic_helper._get_const(dtype, "i", "dtype")
                self = g.op(
                    "Cast", self, to_i=_type_utils.JitScalarType(dtype).onnx_type()
                )
            elif dtype.node().kind() != "prim::Constant":
                return symbolic_helper._unimplemented(name, "dtype", dtype)
            return symbolic(g, self)

        @symbolic_helper.parse_args("v", "v", "i", "none")
        @_beartype.beartype
        def reduce_dim(g, self, dim, keepdim, dtype):
            if dtype.node().kind() == "onnx::Constant":
                dtype = symbolic_helper._get_const(dtype, "i", "dtype")
                self = g.op(
                    "Cast", self, to_i=_type_utils.JitScalarType(dtype).onnx_type()
                )
            elif dtype.node().kind() != "prim::Constant":
                return symbolic_helper._unimplemented(name, "dtype", dtype)
            return symbolic(g, self, dim, keepdim)

        return reduce_nodim, reduce_dim

    return reduce


@_onnx_symbolic("aten::unsafe_chunk")
@symbolic_helper.parse_args("v", "i", "i", "i")
@_beartype.beartype
def unsafe_chunk(g: torchscript.GraphContext, self, chunks, dim, _outputs=None):
    if _outputs is None:
        return g.op(
            "SplitToSequence",
            self,
            g.op("Constant", value_t=torch.tensor(1, dtype=torch.long)),
            axis_i=dim,
            keepdims_i=0,
        )

    size = symbolic_helper._get_tensor_dim_size(self, dim)
    if size is None:
        return symbolic_helper._unimplemented("unsafe_chunk", "unknown dimension size")
    split_size = (size + chunks - 1) // chunks
    splits = [split_size] * (size // split_size)
    leftover = size % split_size
    if leftover:
        splits.append(leftover)

    # TODO(bowenbao): So far we don"t have a module using this method. We"ll keep
    # this as a constant unless we see a request of dynamics in any
    # user's modules.
    # FIXME(justinchuby): Fix mypy error when _is_value supports type narrowing
    splits = g.op("Constant", value_t=torch.tensor(splits, dtype=torch.long))
    return g.op("Split", self, splits, axis_i=dim, outputs=_outputs)  # type: ignore[arg-type]


@_onnx_symbolic("aten::repeat_interleave")
@_beartype.beartype
def repeat_interleave(
    g: torchscript.GraphContext, self, repeats, dim=None, output_size=None
):
    input = self
    final_dim = dim
    # if dim is None flatten
    # By default, use the flattened input array, and return a flat output array
    if symbolic_helper._is_none(dim):
        input = symbolics.aten.reshape(
            g, self, g.op("Constant", value_t=torch.tensor([-1]))
        )
        dim = 0
    else:
        dim = symbolic_helper._maybe_get_scalar(dim)

    repeats_dim = symbolic_helper._get_tensor_rank(repeats)
    repeats_sizes = symbolic_helper._get_tensor_sizes(repeats)
    input_sizes = symbolic_helper._get_tensor_sizes(input)
    if repeats_dim is None:
        raise errors.SymbolicValueError(
            "Unsupported: ONNX export of repeat_interleave for unknown repeats rank.",
            self,
        )
    if repeats_sizes is None:
        raise errors.SymbolicValueError(
            "Unsupported: ONNX export of repeat_interleave for unknown repeats size.",
            self,
        )
    if input_sizes is None:
        raise errors.SymbolicValueError(
            "Unsupported: ONNX export of repeat_interleave for unknown input size.",
            self,
        )
    # Handle cases where dim is negative
    if dim < 0:
        dim += len(input_sizes)

    output_sizes = input_sizes.copy()
    for idx, input_size in enumerate(input_sizes):
        if input_size is None:
            output_sizes[idx], input_sizes[idx] = 0, -1

    cond_dynamic_repeats = repeats_dim == 1 and repeats_sizes[0] is None
    # If input size is dynamic or repeats vector is dynamic
    if output_sizes[dim] == 0 or cond_dynamic_repeats:
        reps = symbolic_helper._size_helper(g, input, dim)
        reps = opset11.unsqueeze(g, reps, 0)
        # Check if repeats vector is a single integer value
        # or a single dimension tensor with non-dynamic values
        if repeats_dim == 0 or (repeats_dim == 1 and repeats_sizes[0] == 1):
            if not symbolic_helper._is_tensor(repeats):
                repeats = g.op("Constant", value_t=torch.LongTensor(repeats))
            repeats = g.op("Expand", repeats, reps)
        # Check if repeats is dynamic
        # As repeats is dynamic, we use a where node as a substitute for the if statement
        # If repests_dim = 1, expand repeats otherwise use original tensor
        elif cond_dynamic_repeats:
            repeat_dim = symbolic_helper._size_helper(
                g, repeats, g.op("Constant", value_t=torch.LongTensor([0]))
            )
            repeat_cond = g.op(
                "Equal", repeat_dim, g.op("Constant", value_t=torch.LongTensor([1]))
            )
            repeats = where(g, repeat_cond, g.op("Expand", repeats, reps), repeats)
    # There are cases when the repeats are 1-d tensor with multiple repeats, but dim
    # provided along one of the dynamic axes provided. A simple example would be
    # input.shape -> [1, 1, *] where * represents the dynamic axes, and dim = 2
    # Now, repeat interleaving can be performed in pytorch when the value of * matches
    # with the number of elements in repeat, for example if * -> 2, number of repeats
    # should be 2 as well.
    else:
        return opset9.repeat_interleave(g, self, repeats, final_dim)

    reps_like = g.op(
        "ConstantOfShape",
        g.op("Shape", repeats),
        value_t=torch.tensor([1], dtype=torch.long),
    )
    r_splits = split(g, repeats, reps_like, 0)
    i_splits = split(g, input, reps_like, dim)

    output_sizes[dim], input_sizes[dim] = -1, 1

    # Create a loop to iterate over each value along the dimension
    # and perform individual interleaving using the repeats tensor
    # Loop is of the following pattern
    # input (trip_count, cond)
    #   int trip_count = ...;
    #   bool cond = ...;
    #   for (int i=0; i < trip_count && cond; ++i) {
    #     cond = ...;
    #   }

    # Loop conditions
    loop_condition = g.op("Constant", value_t=torch.tensor(1))
    loop_condition = g.op("Cast", loop_condition, to_i=_C_onnx.TensorProtoDataType.BOOL)
    loop_len = reps

    # Create an empty sequence to store final expansions
    final_splits = g.op("SequenceEmpty")

    # Loop inputs
    loop, (loop_context,), _ = torchscript.add_op_with_blocks(
        g, "Loop", loop_len, loop_condition, final_splits, n_blocks=1
    )

    loop_block = loop_context.block
    block_input_iter = utils._add_input_to_block(loop_block)
    cond = utils._add_input_to_block(loop_block)
    final_splits = utils._add_input_to_block(loop_block)

    r_split = loop_context.op("SequenceAt", r_splits, block_input_iter)
    i_split = loop_context.op("SequenceAt", i_splits, block_input_iter)

    i_split = opset11.unsqueeze(loop_context, i_split, dim + 1)
    r_concat = [
        loop_context.op("Constant", value_t=torch.LongTensor(input_sizes[: dim + 1])),
        r_split,
        loop_context.op("Constant", value_t=torch.LongTensor(input_sizes[dim + 1 :])),
    ]
    r_concat = loop_context.op("Concat", *r_concat, axis_i=0)
<<<<<<< HEAD
    i_split = opset9.expand(loop_block, i_split, r_concat, None)
    i_split = symbolics.aten.reshape(
        loop_block, i_split, g.op("Constant", value_t=torch.LongTensor(output_sizes))
=======
    i_split = opset9.expand(loop_context, i_split, r_concat, None)
    i_split = symbolic_helper._reshape_helper(
        loop_context, i_split, g.op("Constant", value_t=torch.LongTensor(output_sizes))
>>>>>>> 5d3331cb
    )
    final_splits = loop_context.op("SequenceInsert", final_splits, i_split)

    # Loop outputs
    cond_out = loop_context.op(
        "Cast", loop_condition, to_i=_C_onnx.TensorProtoDataType.BOOL
    )
    utils._add_output_to_block(loop_block, cond_out)
    utils._add_output_to_block(loop_block, final_splits)

    loop_out = loop.node().output()
    loop_out = g.op("ConcatFromSequence", loop_out, axis_i=dim)
    return loop_out


@_onnx_symbolic("aten::diagonal")
@symbolic_helper.parse_args("v", "i", "i", "i")
@_beartype.beartype
def diagonal(g: torchscript.GraphContext, self, offset, dim1, dim2):
    dim1_size = opset9.size(
        g, self, dim=g.op("Constant", value_t=torch.LongTensor([dim1]))
    )
    dim2_size = opset9.size(
        g, self, dim=g.op("Constant", value_t=torch.LongTensor([dim2]))
    )

    # Create appropriate mask
    mask_shape = g.op("Concat", dim1_size, dim2_size, axis_i=0)
    mask = opset9.zeros(g, mask_shape, None, None, None)
    mask = g.op("EyeLike", mask, k_i=offset)

    # dim1 and dim2 appended as a dimension at the end of the shape
    rank = symbolic_helper._get_tensor_rank(self)
    if rank is not None:
        axes = list(range(rank))
        axes.remove(dim1)
        axes.remove(dim2)
        self = g.op("Transpose", self, perm_i=axes + [dim1, dim2])
    else:
        return symbolic_helper._unimplemented("diagonal", "unknown input rank")

    # Multiply input and mask to calculate values along diagonal
    # The mask consists of one values where diagonal values are to be calculated
    # For example:
    # [[1.1, 1.2, 1.3],   *    [[1, 0, 0]   =   [[1.1, 0, 0],
    #  [2.1, 2.2, 2.3],         [0, 1, 0]        [0, 2.2, 0],
    #  [3.1, 3.2, 3.3]]         [0, 0, 1]]       [0, 0, 3.3]]
    result = g.op("Mul", self, mask)
    result = symbolic_helper._reducesum_helper(g, result, axes_i=[-1], keepdims_i=0)

    # Calculate gather indices based on offset and dims
    # If offset is greater than zero, set offset to zero as this aids in
    # calculation of selection window
    offset_op = g.op("Constant", value_t=torch.LongTensor([offset]))
    if offset >= 0:
        diag_size = g.op(
            "Max",
            g.op("Min", dim1_size, g.op("Sub", dim2_size, offset_op)),
            g.op("Constant", value_t=torch.LongTensor([0])),
        )
        offset = 0
    else:
        diag_size = g.op(
            "Max",
            g.op("Min", g.op("Add", dim1_size, offset_op), dim2_size),
            g.op("Constant", value_t=torch.LongTensor([0])),
        )
    diag_size = g.op("Concat", diag_size, axis_i=0)

    # Calculate which diagonal values to select
    # For example, in cases with offsets:
    # [[0, 1.1, 0]
    #  [0, 0, 2.2]]
    # we need to select the last two columns, so we create a tensor
    # with all columns that are to be selected
    # So in this example, it is [1, 2]
    select_window_ones_fill = opset9.ones(g, diag_size, 4, None, None)
    select_window = g.op(
        "CumSum",
        select_window_ones_fill,
        g.op("Constant", value_t=torch.LongTensor([0])),
    )
    select_window = g.op(
        "Add",
        select_window,
        g.op("Constant", value_t=torch.LongTensor([abs(offset) - 1])),
    )

    gather_shape = [
        opset9.size(g, result, dim=g.op("Constant", value_t=torch.LongTensor([axis])))
        for axis in list(range(rank))[:-2]
    ]
    gather_shape.append(diag_size)
    gather_shape = g.op("Concat", *gather_shape, axis_i=0)
    gather_indices = opset9.zeros(g, gather_shape, 4, None, None)

    # There might be cases where offset value is greater than number of rows/columns
    # and might cause the diagonal to overrun and as a result of this, diag_size would be zero.
    # For example, if
    #       offset = 9, dim1_size = 2 (columns), dim2_size = 4 (rows)
    #       diag_size = max(min(2, (4-9)), 0) = 0, based on calculation above
    # Cases with diagonal overrun always result in diag_size = max(0, -ve value) = 0
    # In cases without diagonal overrun, we select the appropriate rows/columns along which we
    # are calculating diagonal values. In cases with diagonal overrun, we return a tensor which has
    # the dimension of the row/column where overrun occurred as 0-dim, as we are essentially
    # returning an empty tensor
    overrun_cond = g.op(
        "Not",
        g.op(
            "Equal",
            diag_size,
            g.op("Constant", value_t=torch.tensor(0, dtype=torch.int64)),
        ),
    )

    if_op, (if_context, else_context), _ = torchscript.add_op_with_blocks(
        g, "If", overrun_cond, n_blocks=2
    )

    gather_indices_if_block = if_context.op("Add", gather_indices, select_window)
    gather_indices_if_block = symbolic_helper._unsqueeze_helper(
        if_context, gather_indices_if_block, [rank - 1]
    )
    final_non_overrun = if_context.op(
        "GatherND", result, gather_indices_if_block, batch_dims_i=rank - 2
    )
    final_overrun = opset9.zeros(else_context, gather_shape, 6, None, None)
    utils._add_output_to_block(if_context.block, final_non_overrun)
    utils._add_output_to_block(else_context.block, final_overrun)
    return if_op


# Quantized ops


@_onnx_symbolic("quantized::linear")
@_beartype.beartype
def quantized_linear(
    g: torchscript.GraphContext, q_input, q_weight, bias, op_scale, op_zero_point
):
    input, input_scale, _, _ = symbolic_helper.dequantize_helper(g, q_input)
    weight, weight_scale, _, axis = symbolic_helper.dequantize_helper(g, q_weight)
    q_bias = symbolic_helper.requantize_bias_helper(
        g, bias, input_scale, weight_scale, axis
    )
    bias, _, _, _ = symbolic_helper.dequantize_helper(g, q_bias)

    output = opset9.linear(g, input, weight, bias)

    return symbolic_helper.quantize_helper(g, output, op_scale, op_zero_point)


@_onnx_symbolic("quantized::conv2d")
@_beartype.beartype
def quantized_conv2d(
    g: torchscript.GraphContext,
    q_input,
    q_weight,
    bias,
    stride,
    padding,
    dilation,
    groups,
    op_scale,
    op_zero_point,
):
    input, input_scale, _, _ = symbolic_helper.dequantize_helper(g, q_input)
    weight, weight_scale, _, axis = symbolic_helper.dequantize_helper(g, q_weight)
    q_bias = symbolic_helper.requantize_bias_helper(
        g, bias, input_scale, weight_scale, axis
    )
    bias, _, _, _ = symbolic_helper.dequantize_helper(g, q_bias)

    output = opset9.conv2d(g, input, weight, bias, stride, padding, dilation, groups)

    return symbolic_helper.quantize_helper(g, output, op_scale, op_zero_point)


@_onnx_symbolic("quantized::conv2d_relu")
@_beartype.beartype
def quantized_conv2d_relu(
    g: torchscript.GraphContext,
    q_input,
    q_weight,
    bias,
    stride,
    padding,
    dilation,
    groups,
    op_scale,
    op_zero_point,
):
    input, input_scale, _, _ = symbolic_helper.dequantize_helper(g, q_input)
    weight, weight_scale, _, axis = symbolic_helper.dequantize_helper(g, q_weight)
    q_bias = symbolic_helper.requantize_bias_helper(
        g, bias, input_scale, weight_scale, axis
    )
    bias, _, _, _ = symbolic_helper.dequantize_helper(g, q_bias)

    output = opset9.conv2d(g, input, weight, bias, stride, padding, dilation, groups)
    output = opset9.relu(g, output)

    return symbolic_helper.quantize_helper(g, output, op_scale, op_zero_point)<|MERGE_RESOLUTION|>--- conflicted
+++ resolved
@@ -616,15 +616,9 @@
         loop_context.op("Constant", value_t=torch.LongTensor(input_sizes[dim + 1 :])),
     ]
     r_concat = loop_context.op("Concat", *r_concat, axis_i=0)
-<<<<<<< HEAD
-    i_split = opset9.expand(loop_block, i_split, r_concat, None)
+    i_split = opset9.expand(loop_context, i_split, r_concat, None)
     i_split = symbolics.aten.reshape(
-        loop_block, i_split, g.op("Constant", value_t=torch.LongTensor(output_sizes))
-=======
-    i_split = opset9.expand(loop_context, i_split, r_concat, None)
-    i_split = symbolic_helper._reshape_helper(
         loop_context, i_split, g.op("Constant", value_t=torch.LongTensor(output_sizes))
->>>>>>> 5d3331cb
     )
     final_splits = loop_context.op("SequenceInsert", final_splits, i_split)
 
