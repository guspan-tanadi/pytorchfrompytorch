import contextlib
import dataclasses
import functools
import itertools
import logging
import re
import textwrap
from collections import OrderedDict
from contextlib import nullcontext
from enum import Enum
from functools import partial
from inspect import signature
from typing import Any, Callable, ClassVar, Dict, List, Optional, Set, Tuple, Union
from unittest.mock import patch

import sympy
from sympy import Expr, Integer

import torch.fx
import torch.utils._pytree as pytree
from torch._prims_common import (
    is_boolean_dtype,
    is_float_dtype,
    make_channels_last_strides_for,
    make_contiguous_strides_for,
)
from torch.fx.experimental.symbolic_shapes import FloorDiv

from . import config, dependencies
from .codegen.common import index_prevent_reordering
from .cuda_properties import get_device_properties
from .dependencies import extract_read_writes, var_builder
from .utils import (
    argsort,
    cache_on_self,
    convert_shape_to_inductor,
    convert_shape_to_symint,
    developer_warning,
    sympy_dot,
    sympy_product,
    sympy_subs,
    sympy_symbol,
)
from .virtualized import ops, V

log = logging.getLogger(__name__)
indent = functools.partial(textwrap.indent, prefix="  ")
aten = torch.ops.aten

""" [Note: Inductor IR]

Inductor's IR is produced by executing 'lowering' code (see lowering.py).  Each
lowering is registered to a particular aten operator, and expects inputs that
correspond to the aten schema.  However, in place of torch Tensor inputs, lowerings
expect Inductor TensorBox inputs.

TensorBox IR represents torch tensors.  Tensors are sometimes single objects owning
storage, and sometimes views of another Tensor's storage.  Mutating tensor operations
(such as add_()) affect the underlying storage and any associated views.  Other operations
(such as .t_()) update metadata about the current view but don't modify the underlying storage.

To model this in Inductor, the IR distinguishes between TensorBox, View, StorageBox and Buffer.

TensorBox is the top level IR construct that any lowering should produce and maps to a torch.Tensor
output from an operation.  But just as torch.Tensors take different forms, TensorBox IR can
reference View IR or directly reference StorageBox IRs.

Some Inductor lowerings produce new sets of 'Box'es, while others (such as .t() or other view ops)
may take an existing TensorBox and point it to a new underlying View IR.

Tensors that directly own storage are represented as a chain of:
TensorBox -> StorageBox -> Buffer
where Buffer is a simple (1D) allocation, and StorageBox introduces the concept of a Layout.

If you mutate the data of such a tensor, we swing the StorageBox pointer to point to a new buffer
(leaving the old buffer unmodified and functionalizing the operation).

Tensors backed by views add one more indirection to the IR.
TensorBox -> View -> StorageBox -> Buffer
In these cases, the underlying StorageBox/Buffer will be shared with the pre-view TensorBox.
"""


def validate_ir(node_or_nodes):
    def _check_tensorbox(node):
        # Could expand this to check deeper properties
        # (e.g. TensorBox points to View or StorageBox)
        assert isinstance(
            node,
            (
                TensorBox,
                RandSeedBuffer,
                sympy.Symbol,
                Expr,
            ),
        ), f"Found {type(node)}, which is not a supported top level IR node. See [Note: Inductor IR]"

    # Be picky about the accepted data structure (don't use pytree here)
    if isinstance(node_or_nodes, (List, Tuple)):
        for node in node_or_nodes:
            _check_tensorbox(node)
    else:
        _check_tensorbox(node_or_nodes)


def inverse_reorder(order):
    inv_order = dict(zip(order, range(len(order))))

    def reindex(index):
        assert len(index) == len(inv_order)
        return [index[inv_order[i]] for i in range(len(index))]

    return reindex


def same_reorder(order):
    def reindex(index):
        assert len(index) == len(order)
        return [index[order[i]] for i in range(len(index))]

    return reindex


def fuse_reindexing(reindex1, reindex2):
    def reindex(index):
        return reindex1(reindex2(index))

    return reindex


def stride_order2fill_order(order):
    """
    Convert stride order to fill order
    For channel last format,
    stride order = [3, 0, 2, 1] and fill order = [1, 3, 2, 0]
    """
    lookup = {pos: idx for idx, pos in enumerate(order)}
    fill_order = [lookup[i] for i in range(len(order))]
    return fill_order


def get_stride_order(seq):
    """
    Convert strides to stride order
    """
    sorted_idx = argsort(seq)
    out = [None for _ in range(len(seq))]
    for i, elem in enumerate(sorted_idx):
        out[elem] = i
    return out


def reads_from_conv(buf, var_ranges):
    """
    return:
    if reads_from_conv: boolean
    the new memory_addr: Sympy Expression
    """
    if buf is None:
        return False, None
    if isinstance(buf, Convolution):
        indexer = buf.layout.as_fixed().make_indexer()
        index_vars = sorted(var_ranges, key=lambda var: var.name)
        index = indexer(index_vars)
        return True, index
    # for case like
    # buf0 = conv(x, w)
    # return torch.cat([buf0, buf1]), torch.cat([buf0, buf2])
    # Because of ConcatKernel, it will create two bufs buf3 and 4
    # buf3 has the AliasedLayout which reads from buf0(Convolution)
    # but buf4 is a copy of buf3 which reads from buf3
    # we want to know that buf4 also follows buf0 conv's layout
    if isinstance(buf.layout, AliasedLayout):
        reads = buf.get_read_writes().reads
        reads_bufs = [
            V.graph.name_to_buffer[r.name]
            if r.name in V.graph.name_to_buffer.keys()
            else None
            for r in reads
        ]
        for reads_buf in reads_bufs:
            read_from_conv, addr = reads_from_conv(reads_buf, var_ranges)
            if read_from_conv:
                return True, addr
    return False, None


def ir_node_to_tensor(x, guard_shape=True):
    if not guard_shape:
        shape_fn = V.graph.sizevars.size_hint
    else:

        def nop(x):
            return x

        shape_fn = nop
    size = [shape_fn(s) for s in x.get_size()]
    if is_storage_and_layout(x):
        stride = [shape_fn(s) for s in x.get_layout().stride]
    else:
        stride = make_contiguous_strides_for(size)
    dtype = x.get_dtype()
    device = x.get_device()
    size = convert_shape_to_symint(size)
    stride = convert_shape_to_symint(stride)
    t = torch.empty_strided(
        size=size, stride=stride, dtype=dtype, device=device
    ).zero_()
    return t


def layout_priority_idx(reads_bufs, memory_addrs, var_ranges):
    """
    if reads from conv that needs to use specific layout
    return:
    priority_idx regarding memory_addrs idx
    memory_addrs - update memory_addrs with the true addr if needed
    """

    priority_idx = []
    for i, reads_buf in enumerate(reads_bufs):
        read_from_conv, mem_addr = reads_from_conv(reads_buf, var_ranges)
        if read_from_conv:
            priority_idx.append(i)
            memory_addrs[i] = mem_addr
    return priority_idx, memory_addrs


class ModularIndexing(sympy.Function):
    """
    ModularIndexing(a, b, c) => (a // b) % c
    """

    nargs = (3,)
    is_integer = True

    @classmethod
    def eval(cls, base, divisor, modulus):
        if base == 0 or modulus == 1:
            return sympy.Integer(0)

        if (
            isinstance(base, sympy.Integer)
            and isinstance(divisor, sympy.Integer)
            and isinstance(modulus, sympy.Integer)
        ):
            return (base // divisor) % modulus

        if divisor != 1:
            gcd = sympy.gcd(base, divisor)
            if gcd != 1:
                return ModularIndexing(base / gcd, divisor / gcd, modulus)

        if isinstance(base, sympy.Add):
            new_terms = []
            all_positive = True
            for term in base.args:
                if sympy.gcd(term, modulus * divisor) != modulus * divisor:
                    if (isinstance(term, sympy.Integer) and term < 0) or (
                        isinstance(term, sympy.Mul)
                        and isinstance(term.args[0], sympy.Integer)
                        and term.args[0] < 0
                    ):
                        # workaround for https://github.com/openai/triton/issues/619,
                        # if there are negative terms, // produces wrong result
                        # TODO if https://github.com/openai/triton/issues/619 is fixed
                        # this optimization would become valid
                        all_positive = False
                        break
                    else:
                        new_terms.append(term)

            if len(new_terms) != len(base.args) and all_positive:
                return ModularIndexing(sum(new_terms), divisor, modulus)

        if isinstance(base, FloorDiv):
            return ModularIndexing(base.args[0], base.args[1] * divisor, modulus)


class CleanDiv(FloorDiv):
    """
    Div where we can assume no rounding.
    This is to enable future optimizations.
    """

    pass


class CeilDiv(sympy.Function):
    """
    Div used in indexing that rounds up.
    """

    is_integer = True

    def __new__(cls, base, divisor):
        if sympy.gcd(base, divisor) == divisor:
            return CleanDiv(base, divisor)
        else:
            return FloorDiv(base + (divisor - 1), divisor)


def get_device_type(x):
    if getattr(x, "get_device", None):
        return get_device_type(x.get_device())
    if isinstance(x, torch.device):
        return x.type
    return None


def is_triton(x):
    return get_device_type(x) == "cuda"


def is_cpu(x):
    return get_device_type(x) == "cpu"


@dataclasses.dataclass
class IRNode:
    _current_origins: ClassVar[Set[Any]] = set()

    @staticmethod
    @contextlib.contextmanager
    def current_origins(origins: Set[torch.fx.Node]):
        old = IRNode._current_origins
        IRNode._current_origins = old | origins
        yield
        IRNode._current_origins = old

    def __post_init__(self):
        self.origins = set(self._current_origins)

    def common_repr(self):
        origins = f"origins={getattr(self, 'origins', '')}"
        if len(origins) > 64:
            # this can get *very* long
            origins = f"{origins[:61]}..."
        return [origins]

    def str_helper(self, lines):
        lines = lines + self.common_repr()
        lines = indent(",\n".join(map(str, lines)))
        return f"{type(self).__name__}(\n{lines}\n)"

    def is_user_of(self, name):
        return any(name == dep.name for dep in self.get_reads())

    def get_numel(self):
        return sympy_product(self.get_size())


@dataclasses.dataclass
class Loops(IRNode):
    device: torch.device
    dtype: torch.dtype
    inner_fn: Callable
    ranges: List[Expr]

    def __str__(self, names=("ranges",)):
        return self.str_helper(
            [
                f"'{self.device.type}'",
                str(self.dtype),
                self.inner_fn_str(max_lines=config.debug_max_lines),
            ]
            + [f"{name}={getattr(self, name)}" for name in names]
        )

    __repr__ = __str__

    def get_dtype(self):
        return self.dtype

    def get_device(self):
        return self.device

    def get_size(self):
        return self.ranges

    def is_extern(self):
        return False

    @classmethod
    def create(cls, *args, **kwargs):
        return TensorBox.create(cls(*args, **kwargs))

    @staticmethod
    def _index(ranges, prefix="i"):
        return [
            sympy.Integer(0) if s == 1 else sympy_symbol(f"{prefix}{n}")
            for n, s in enumerate(ranges)
        ]

    @cache_on_self
    def inner_fn_str(self, max_lines=None):
        index = self._index(self.ranges)
        return V.KernelFormatterHandler.ir_to_string(
            self.inner_fn, index, max_lines=max_lines
        )

    def is_zero_elements(self):
        return any(r == 0 for r in self.ranges)

    @cache_on_self
    def get_reads(self):
        with patch.object(FlexibleLayout, "allow_indexing", True):
            if self.get_reduction_type():
                return extract_read_writes(
                    self.make_loader(),
                    self.get_size(),
                    self.get_reduction_size(),
                ).reads
            else:
                return extract_read_writes(
                    self.make_loader(),
                    self.get_size(),
                ).reads


class Pointwise(Loops):
    def make_loader(self):
        return self.inner_fn

    def get_reduction_size(self):
        return []

    def get_reduction_type(self):
        return None

    def store_output(self, output_name, indexer, vars):
        return ops.store(output_name, indexer(vars), self.inner_fn(vars))

    def constant_to_device(self, device):
        """Move this to a given device. Requires that all reads are to constants."""
        loader = self.make_loader()
        loader = patch.object(ConstantBuffer, "override_device", device)(loader)
        return Pointwise(device, self.dtype, loader, self.ranges)


@dataclasses.dataclass
class Scatter(Pointwise):
    output_indexer: Callable[[List[Expr]], Expr]
    scatter_mode: Optional[str] = None

    def constant_to_device(self, device):
        """Move this to a given device. Requires that all reads are to constants."""
        loader = self.make_loader()
        loader = patch.object(ConstantBuffer, "override_device", device)(loader)
        return Scatter(
            device,
            self.dtype,
            loader,
            self.ranges,
            self.output_indexer,
            self.scatter_mode,
        )

    def store_output(self, output_name, indexer, vars):
        return ops.store(
            output_name,
            indexer(self.output_indexer(vars)),
            self.inner_fn(vars),
            mode=self.scatter_mode,
        )


class ReductionHint(Enum):
    INNER = 0
    OUTER = 1
    OUTER_TINY = 2
    DEFAULT = 3


class TileHint(Enum):
    SQUARE = 0
    DEFAULT = 1


@dataclasses.dataclass
class Reduction(Loops):
    reduction_ranges: List[Expr]
    reduction_type: str
    # self.dtype represents the dst dtype
    src_dtype: torch.dtype
    reduction_hint: ReductionHint

    def __str__(self):
        return Loops.__str__(
            self, names=("ranges", "reduction_ranges", "reduction_type")
        )

    __repr__ = __str__

    def get_reduction_size(self):
        return self.reduction_ranges

    def get_reduction_type(self):
        return self.reduction_type

    def store_reduction(self, output_name, indexer, vars, reduction_vars):
        return ops.reduction(
            output_name,
            self.dtype,
            self.src_dtype,
            self.reduction_type,
            indexer(vars),
            self.inner_fn(vars, reduction_vars),
        )

    def index_length(self):
        return len(self.ranges) + len(self.reduction_ranges)

    @cache_on_self
    def inner_fn_str(self, max_lines=None):
        index = (self._index(self.ranges),)
        rindex = self._index(self.reduction_ranges, "r")
        return V.KernelFormatterHandler.ir_to_string(
            self.inner_fn,
            index,
            rindex,
            max_lines=max_lines,
        )

    def constant_to_device(self, device):
        """Move this to a given device. Requires that all reads are to constants."""
        loader = self.make_loader()
        loader = patch.object(ConstantBuffer, "override_device", device)(loader)
        return Reduction(
            device,
            self.dtype,
            loader,
            self.ranges,
            self.reduction_ranges,
            self.reduction_type,
            self.src_dtype,
            ReductionHint.DEFAULT,
        )

    @staticmethod
    def num_splits(
        device,
        dst_dtype,
        src_dtype,
        inner_fn,
        ranges,
        reduction_ranges,
        reduction_type,
        reduction_numel,
    ):
        num_sm = get_device_properties(device).multi_processor_count
        min_elements_per_thread = 32
        max_elements_per_thread = 512
        threads_per_sm = 2048
        min_elements_per_device = min_elements_per_thread * num_sm * threads_per_sm
        max_elements_per_device = max_elements_per_thread * num_sm * threads_per_sm

        def inner_reduction_splits(reduction_numel_hint, numel_hint):
            # do heuristics that's close to eager mode for split inner reduction
            # we leak reduction autotune configs here, and will need to refactor to avoid this later
            num_warps = 8
            num_threads = 32 * num_warps
            if numel_hint >= 2 * num_sm:  # don't split if there are enough outputs
                return 1
            if reduction_numel_hint <= 8192:
                return 1
            if reduction_numel_hint * numel_hint <= min_elements_per_device:
                split_size = min_elements_per_thread
            elif reduction_numel_hint * numel_hint < max_elements_per_device:
                target_blocks = num_sm * threads_per_sm // (2 * num_threads)
                blocks_per_output = (target_blocks + numel_hint - 1) // numel_hint
                tmp_split_size = (
                    reduction_numel_hint + num_threads * blocks_per_output - 1
                ) // (num_threads * blocks_per_output)
                divisors = sympy.divisors(reduction_numel_hint)
                closest = min(divisors, key=lambda x: abs(x - tmp_split_size))
                if abs(closest - tmp_split_size) < 30:
                    # prefer even splits, but never smalle than min_elements_per_thread
                    split_size = max(closest, min_elements_per_thread)
                else:
                    split_size = tmp_split_size
            else:
                divisors = sympy.divisors(reduction_numel_hint)
                closest = min(divisors, key=lambda x: abs(x - max_elements_per_thread))
                if abs(closest - max_elements_per_thread) < 50:
                    # prefer even splits
                    split_size = closest
                else:
                    split_size = max_elements_per_thread
            return (reduction_numel_hint + split_size * num_threads - 1) // (
                split_size * num_threads
            )

        def outer_reduction_splits(reduction_numel_hint, numel_hint):
            # TODO the best heuristic currently has XBLOCK (corresponding to numel_hint) 128
            # extend to even smaller number of outputs
            num_warps = 8
            num_threads = num_warps * 32
            rvals_per_thread = 4  # comes from heuristics, refactor to not leak here
            xvals_per_block = 128
            xblocks = (numel_hint + xvals_per_block - 1) // xvals_per_block
            if reduction_numel_hint * numel_hint < min_elements_per_device:
                split_size = min_elements_per_thread
            elif reduction_numel_hint * numel_hint < max_elements_per_device:
                target_blocks = num_sm * threads_per_sm // (num_threads)
                target_blocks = (target_blocks + xblocks - 1) // xblocks
                tmp_split_size = (
                    reduction_numel_hint + rvals_per_thread * target_blocks - 1
                ) // (rvals_per_thread * target_blocks)
                divisors = sympy.divisors(reduction_numel_hint)
                closest = min(divisors, key=lambda x: abs(x - tmp_split_size))
                if abs(tmp_split_size - closest) < 20:
                    split_size = max(closest, min_elements_per_thread)
                else:
                    split_size = tmp_split_size
            else:
                divisors = sympy.divisors(reduction_numel_hint)
                closest = min(divisors, key=lambda x: abs(x - max_elements_per_thread))
                if abs(closest - max_elements_per_thread) < 50:
                    # prefer even splits
                    split_size = closest
                else:
                    split_size = max_elements_per_thread

            return (reduction_numel_hint + rvals_per_thread * split_size - 1) // (
                rvals_per_thread * split_size
            )

        reduction_numel_hint = V.graph.sizevars.size_hint(reduction_numel)
        numel_hint = V.graph.sizevars.size_hint(sympy_product(ranges))
        # easy cases
        if numel_hint == 1:
            return ReductionHint.INNER, inner_reduction_splits(
                reduction_numel_hint, numel_hint
            )
        if (
            reduction_numel_hint <= min_elements_per_thread
            or numel_hint >= num_sm * 2 * 32
        ):
            return ReductionHint.DEFAULT, 1

        r = Reduction(
            device,
            dst_dtype,
            inner_fn,
            ranges,
            reduction_ranges,
            reduction_type,
            src_dtype,
            ReductionHint.DEFAULT,
        )

        def get_read_indices(r):
            cb = ComputedBuffer(
                name=None,
                layout=FlexibleLayout(
                    device=r.get_device(),
                    dtype=r.get_dtype(),
                    size=r.get_size(),
                ),
                data=r,
            )
            read_writes = cb.get_read_writes()
            # try finding the full size producer
            # TODO this will fail for something like ((1, N) * (N, 1)).sum()
            # this would also possibly be wrong for producers with the different contiguity but we hope those cases are rare
            range_vars = [
                r
                for r in read_writes.range_vars
                if isinstance(r, sympy.Expr) and not isinstance(r, sympy.Number)
            ]
            indices = []
            changed = False
            for md in sorted(read_writes.reads, key=lambda x: x.name):
                if all([r in md.index.free_symbols for r in range_vars]):
                    indices.append(md.index)
                    if md.name in V.graph.name_to_buffer:
                        buf = V.graph.name_to_buffer[md.name]
                        original_stride = buf.layout.stride
                        buf.decide_layout()
                        if buf.layout.stride != original_stride:
                            changed = True
            return indices, changed

        indices, changed = get_read_indices(r)
        if changed:
            indices, _ = get_read_indices(r)

        if len(indices) == 0:
            # TODO determine splits when all inputs are broadcast
            return ReductionHint.DEFAULT, 1

        _, (_, reduction_vars), _ = dependencies.index_vars_squeeze(
            r.get_size(), r.get_reduction_size()
        )
        num_outer = 0
        num_inner = 0
        for i in indices:
            strides = V.graph.sizevars.stride_hints(i, reduction_vars)
            outer = all([s > 1 for s in strides])
            if outer:
                num_outer += 1
            else:
                num_inner += 1
        if num_inner > num_outer:
            return ReductionHint.INNER, inner_reduction_splits(
                reduction_numel_hint, numel_hint
            )
        else:
            return ReductionHint.OUTER, outer_reduction_splits(
                reduction_numel_hint, numel_hint
            )

    @staticmethod
    def _unroll_reduction_fn(inner_fn, reduction_ranges, reduction_type):
        """Convert inner_fn from a reduction to an pointwise"""
        reduction_ranges = [
            V.graph.sizevars.guard_static_shape(x) for x in reduction_ranges
        ]

        if reduction_type == "sum":

            def combine_fn(a, b):
                return ops.add(a, b)

        elif reduction_type == "min":

            def combine_fn(a, b):
                return ops.minimum(a, b)

        elif reduction_type == "max":

            def combine_fn(a, b):
                return ops.maximum(a, b)

        elif reduction_type == "any":

            def combine_fn(a, b):
                return ops.logical_or(a, b)

        elif reduction_type == "argmin":

            def combine_fn(a, b):
                return ops.minimum(a[0], b[0]), ops.where(
                    ops.lt(b[0], a[0]), b[1], a[1]
                )

        elif reduction_type == "argmax":

            def combine_fn(a, b):
                return ops.maximum(a[0], b[0]), ops.where(
                    ops.gt(b[0], a[0]), b[1], a[1]
                )

        else:
            raise NotImplementedError(f"unknown reduction_type={reduction_type}")

        def fn(index):
            return functools.reduce(
                combine_fn,
                (
                    value_fn(index, rindex)
                    for rindex in itertools.product(
                        *[range(x) for x in reduction_ranges]
                    )
                ),
            )

        if reduction_type in ("argmin", "argmax"):
            flatten_index = FixedLayout(
                None,
                None,
                reduction_ranges,
                FlexibleLayout.contiguous_strides(reduction_ranges),
            ).make_indexer()

            def value_fn(index, rindex):
                rindex = [sympy.expand(i) for i in rindex]
                return (
                    inner_fn(index, rindex),
                    ops.index_expr(flatten_index(rindex), torch.int64),
                )

            return lambda index: fn(index)[1]
        else:
            value_fn = inner_fn
            return fn

    @classmethod
    def create(
        cls,
        device: torch.device,
        dst_dtype: torch.dtype,
        src_dtype: torch.dtype,
        inner_fn: Callable,
        ranges: List[Expr],
        reduction_ranges: List[Expr],
        reduction_type: str,
        reduction_hint: ReductionHint = ReductionHint.DEFAULT,
    ):
        reduction_numel = V.graph.sizevars.simplify(sympy_product(reduction_ranges))

        if reduction_numel == 0:

            # N.B. This is a hack to generate the literal of the given type
            # Ideally, we should be fixing `def constant` in triton.py
            # but it breaks due to hardcoded dtypes in other places
            def py_cnst(val):
                return (
                    bool(val)
                    if dst_dtype == torch.bool
                    else float(val)
                    if dst_dtype.is_floating_point
                    else int(val)
                )

            rtypes_to_inits = {
                "sum": py_cnst(0),
                "prod": py_cnst(1),
                "any": py_cnst(0),
                # "all" is desugared to `!any(!val)`
            }

            assert (
                reduction_type in rtypes_to_inits.keys()
            ), f"{reduction_type} not supported for zero-dimension tensors!"

            def const_fn(index):
                return ops.constant(rtypes_to_inits[reduction_type], dst_dtype)

            return Pointwise.create(
                device=device,
                dtype=src_dtype,
                inner_fn=const_fn,
                ranges=list(ranges),
            )

        if reduction_numel == 1:
            # this reduction is actually a pointwise op
            if reduction_type in ("argmin", "argmax"):

                def fn(index):
                    return ops.constant(0, dst_dtype)

            else:

                def fn(index):
                    reduction_index = [sympy.Integer(0) for _ in reduction_ranges]
                    return inner_fn(index, reduction_index)

            return Pointwise.create(device, dst_dtype, fn, ranges)

        if (
            isinstance(reduction_numel, sympy.Integer)
            and V.graph.sizevars.size_hint(reduction_numel)
            < config.unroll_reductions_threshold
            and sympy_product(ranges) != 1
        ):
            return Pointwise.create(
                device,
                dst_dtype,
                cls._unroll_reduction_fn(inner_fn, reduction_ranges, reduction_type),
                ranges,
            )

        if is_triton(device) and reduction_type not in {"argmax", "argmin"}:
            # triton doesn't support reduce to single element well, so break it up
            hint, split = cls.num_splits(
                device,
                dst_dtype,
                src_dtype,
                inner_fn,
                ranges,
                reduction_ranges,
                reduction_type,
                reduction_numel,
            )
            # intermediate reduction in split can contain complex indexing,
            # and num_splits will fail to correctly set the hint
            # reuse the passed hint if available
            if reduction_hint == ReductionHint.DEFAULT:
                reduction_hint = hint
            if split > 1:
                # triton doesn't support reduce to single element well, so break it up
                return cls.create_multilayer(
                    device,
                    dst_dtype,
                    src_dtype,
                    inner_fn,
                    ranges,
                    reduction_ranges,
                    reduction_type,
                    split,
                    reduction_hint,
                )

        return TensorBox.create(
            Reduction(
                device,
                dst_dtype,
                inner_fn,
                ranges,
                reduction_ranges,
                reduction_type,
                src_dtype,
                reduction_hint,
            )
        )

    @staticmethod
    def default_value(reduction_type, dtype):
        if reduction_type in {"max", "argmax"}:
            if is_float_dtype(dtype):
                return float("-inf")
            elif is_boolean_dtype(dtype):
                return 0
            else:
                return torch.iinfo(dtype).min
        if reduction_type in {"min", "argmin"}:
            if is_float_dtype(dtype):
                return float("inf")
            elif is_boolean_dtype(dtype):
                return 1
            else:
                return torch.iinfo(dtype).max

        return {
            "sum": 0,
            "any": 0,
        }[reduction_type]

    @classmethod
    def create_multilayer(
        cls,
        device: torch.device,
        dst_dtype: torch.dtype,
        src_dtype: torch.dtype,
        inner_fn: Callable,
        ranges: List[Expr],
        reduction_ranges: List[Expr],
        reduction_type: str,
        split: int,
        reduction_hint: ReductionHint,
    ):
        """
        Break a large reduction up into multiple smaller reductions
        recursively
        """
        reduction_numel = sympy_product(reduction_ranges)

        # TODO(jansel): convert this to dynamic shapes
        # TODO(jansel): realize the reduction so we can do dynamic indexing
        reduction_ranges = [
            sympy.Integer(V.graph.sizevars.guard_static_shape(s))
            for s in reduction_ranges
        ]
        reduction_numel = sympy.Integer(
            V.graph.sizevars.guard_static_shape(reduction_numel)
        )

        if V.graph.sizevars.size_hint(reduction_numel) % split == 0:
            need_mask = False
        else:
            need_mask = True

        split = sympy.Integer(split)
        block_size = FloorDiv(reduction_numel + (split - 1), split)

        reindex = View.dynamic_reshape_indexer(reduction_ranges, [reduction_numel])

        def wrapper_fn(index, reduction_index):
            (reduction_index,) = reduction_index
            *new_index, reduction_block = index
            indices = block_size * reduction_block + reduction_index

            def body():
                return inner_fn(new_index, reindex([indices]))

            if need_mask:
                mask = ops.lt(
                    ops.index_expr(indices, torch.int32),
                    ops.index_expr(reduction_numel, torch.int32),
                )
                return ops.masked(
                    mask, body, cls.default_value(reduction_type, dst_dtype)
                )
            else:
                return body()

        # triton will automatically compute reductions in fp32 if reducing over fp16/bf16
        # within the kernel. keep the intermediate in fp32 so as to keep the whole reduction
        # in fp32 and not reduce precision by breaking up the kernel into multiple layers
        intermediate_dtype = (
            dst_dtype
            if dst_dtype not in (torch.float16, torch.bfloat16)
            else torch.float
        )
        intermediate = Reduction.create(
            device,
            intermediate_dtype,
            src_dtype,
            wrapper_fn,
            [*ranges, split],
            [block_size],
            reduction_type,
            reduction_hint,
        )
        intermediate.realize()
        intermediate_loader = intermediate.make_loader()

        def intermediate_fn(index, reduction_index):
            return intermediate_loader([*index, *reduction_index])

        numel_hint = V.graph.sizevars.size_hint(sympy_product(ranges))
        if split <= 512 and numel_hint <= 512 and reduction_hint == ReductionHint.OUTER:
            reduction_hint = ReductionHint.OUTER_TINY
        if (
            split <= 1024
            and numel_hint <= 256
            and reduction_hint == ReductionHint.OUTER
        ):
            reduction_hint = ReductionHint.OUTER_TINY
        return TensorBox.create(
            Reduction(
                device,
                dst_dtype,
                intermediate_fn,
                ranges,
                [split],
                reduction_type,
                src_dtype,
                reduction_hint,
            )
        )


def is_storage_and_layout(x):
    try:
        as_storage_and_layout(x, freeze=False)
        return True
    except NotImplementedError:
        return False


def is_contiguous_storage_and_layout(x):
    try:
        buffer, layout = as_storage_and_layout(x, freeze=False)
        return layout.is_contiguous()
    except NotImplementedError:
        return False


def as_storage_and_layout(x, freeze=True, want_contiguous=False, stride_order=None):
    """Try to simplify x into a StorageBox and a Layout"""
    if isinstance(x, TensorBox):
        return as_storage_and_layout(
            x.data,
            freeze=freeze,
            want_contiguous=want_contiguous,
            stride_order=stride_order,
        )
    if isinstance(x, StorageBox) and isinstance(x.data, Buffer):
        if freeze:
            if want_contiguous:
                x.data.freeze_layout()
            elif stride_order is not None:
                x.data.freeze_layout_with_stride_order(stride_order)
            else:
                x.data.decide_layout()
        return x, x.data.layout
    if isinstance(x, ReinterpretView):
        # making the base of x contiguous or stride_ordered will not necessarily make
        # the ReinterpretedView either, so dont pass along those arguments
        buffer, _ = as_storage_and_layout(
            x.data,
            freeze=freeze,
        )
        return buffer, x.layout
    raise NotImplementedError


as_contiguous_storage_and_layout = functools.partial(
    as_storage_and_layout, want_contiguous=True
)


def is_stride_order_storage_and_layout(x, stride_order):
    try:
        buffer, layout = as_storage_and_layout(x, freeze=False)
        return layout.is_stride_ordered(stride_order)
    except NotImplementedError:
        return False


@dataclasses.dataclass
class BaseView(IRNode):
    data: IRNode

    def get_dtype(self):
        return self.data.get_dtype()

    def get_device(self):
        return self.data.get_device()

    def get_name(self):
        return self.data.get_name()

    def mark_reuse(self, users):
        return self.data.mark_reuse(users)

    def has_exceeded_max_reads(self):
        return self.data.has_exceeded_max_reads()

    def realize(self):
        return self.data.realize()

    def realize_hint(self):
        return self.data.realize_hint()

    def get_storage_numel(self):
        return self.data.get_storage_numel()

    def is_extern(self):
        return self.data.is_extern()

    @cache_on_self
    def get_reads(self):
        with patch.object(FlexibleLayout, "allow_indexing", True):
            return extract_read_writes(
                self.make_loader(),
                self.get_size(),
            ).reads

    def unwrap_view(self):
        x = self
        while isinstance(x, BaseView):
            x = x.data
        return x

    def constant_to_device(self, device):
        """Move this to a given device. Requires that all reads are to constants."""
        loader = self.make_loader()
        loader = patch.object(ConstantBuffer, "override_device", device)(loader)
        return Pointwise(device, self.get_dtype(), loader, self.get_size())


@dataclasses.dataclass
class ExpandView(BaseView):
    size: List[Expr]

    @staticmethod
    def _normalize_size(x, new_size):
        """Replace `-1` with correct sizes"""
        new_size = list(map(sympy.expand, new_size))
        old_size = x.get_size()
        old_size = [None] * (len(new_size) - len(old_size)) + list(old_size)
        assert len(new_size) == len(old_size)
        for i in range(len(new_size)):
            if new_size[i] == -1:
                assert old_size[i] is not None
                new_size[i] = old_size[i]
        return new_size

    @classmethod
    def create(cls, x, new_size):
        new_size = cls._normalize_size(x, new_size)

        if is_storage_and_layout(x):
            storage, old_layout = as_storage_and_layout(x)
            skip = len(new_size) - len(old_layout.size)
            assert skip >= 0
            new_stride = [sympy.Integer(0)] * skip
            for stride, size in zip(old_layout.stride, old_layout.size):
                new_stride.append(stride if size != 1 else sympy.Integer(0))
            new_layout = FixedLayout(
                old_layout.device,
                old_layout.dtype,
                list(new_size),
                new_stride,
                old_layout.offset,
            )
            return ReinterpretView(storage, new_layout)

        return ExpandView(x, new_size)

    def get_size(self):
        return self.size

    def make_loader(self):
        target = self.get_size()
        actual = self.data.get_size()
        skip = len(target) - len(actual)
        inner = self.data.make_loader()

        def load(index):
            index = list(index[skip:])
            assert len(index) == len(actual)
            for i in range(len(actual)):
                if actual[i] == 1:
                    # zero out broadcast dimension
                    index[i] = sympy.Integer(0)
            return inner(index)

        return load


@dataclasses.dataclass
class PermuteView(BaseView):
    dims: List[Expr]

    @classmethod
    def create(cls, x, dims):
        dims = cls._map_neg_dims(dims)
        assert set(dims) == set(range(len(dims)))

        if is_storage_and_layout(x):
            storage, old_layout = as_storage_and_layout(x)
            new_layout = FixedLayout(
                old_layout.device,
                old_layout.dtype,
                [old_layout.size[i] for i in dims],
                [old_layout.stride[i] for i in dims],
                old_layout.offset,
            )
            return ReinterpretView(storage, new_layout)

        return PermuteView(x, dims)

    @classmethod
    def _map_neg_dims(cls, dims):
        return [dim if dim >= 0 else len(dims) + dim for dim in dims]

    def get_size(self):
        assert set(self._map_neg_dims(self.dims)) == set(range(len(self.dims)))
        size = self.data.get_size()
        return [size[i] for i in self.dims]

    def make_loader(self):
        inner = self.data.make_loader()
        inv = {j: i for i, j in enumerate(self.dims)}
        inv = [inv[i] for i in range(len(self.dims))]
        assert set(inv) == set(range(len(self.dims)))

        def load(index):
            index = [index[i] for i in inv]
            return inner(index)

        return load


class SqueezeView(BaseView):
    @classmethod
    def create(cls, x, *, dim=None):

        if is_storage_and_layout(x):
            storage, old_layout = as_storage_and_layout(x)
            new_size = []
            new_stride = []
            if dim is not None:
                assert isinstance(dim, int), "expected integer dim argument"
                assert 0 <= dim and dim < len(old_layout.size)

            for i, (size, stride) in enumerate(zip(old_layout.size, old_layout.stride)):
                if dim is None:
                    if size != 1:
                        new_size.append(size)
                        new_stride.append(stride)
                else:
                    if i != dim:
                        new_size.append(size)
                        new_stride.append(stride)
                    else:
                        assert size == 1, "expected squeezed size to be 1"

            new_layout = FixedLayout(
                old_layout.device,
                old_layout.dtype,
                new_size,
                new_stride,
                old_layout.offset,
            )
            return ReinterpretView(storage, new_layout)

        if dim is None:
            # redirect to a generic view
            return View.create(x, [s for s in x.get_size() if s != 1])
        else:
            assert x.get_size()[dim] == 1
            return View.create(x, [s for i, s in enumerate(x.get_size()) if i != dim])

    @staticmethod
    def squeezer(size: Tuple[sympy.Expr, ...]):
        new_size = [s for s in size if s != 1]
        not_one = [i for i, s in enumerate(size) if s != 1]
        length = len(size)

        def reindex(index: List[sympy.Expr]) -> List[sympy.Expr]:
            assert len(index) == len(not_one), f"{index} {not_one}"
            new_index = [sympy.Integer(0)] * length
            for idx, s in zip(not_one, index):
                new_index[idx] = s
            return tuple(new_index)

        return new_size, reindex

    def __init__(self, data):
        raise AssertionError("use SqueezeView.create()")


@dataclasses.dataclass
class View(BaseView):
    size: List[Expr]
    reindex: Callable

    def make_indexer(self):
        base_indexer = self.data.make_indexer()

        def indexer(idx):
            return base_indexer(self.reindex(idx))

        return indexer

    @staticmethod
    def handle_negative_index(idx, size):
        idx = sympy.expand(idx)
        size = sympy.expand(size)
        sizevars = V.graph.sizevars
        if sizevars.size_hint(idx) < 0:
            sizevars.guard_lt(idx, 0)
            idx = idx + size
        return idx

    def reindex_str(self):
        index_old = [sympy_symbol(f"i{n}") for n in range(len(self.size))]
        index_new = list(self.reindex(index_old))
        return f"lambda {', '.join(map(str, index_old))}: {index_new}"

    def __str__(self):
        return self.str_helper(
            [self.data, f"size={self.size}", f"reindex={self.reindex_str()}"]
        )

    __repr__ = __str__

    @classmethod
    def create(cls, x, new_size):
        assert isinstance(new_size, (tuple, list))
        old_size, new_size = cls.resolve_negative_size(x.get_size(), new_size)

        if V.graph.sizevars.maybe_guard_list_equals(old_size, new_size):
            return x

        # TODO: a new class for FixedTransferLayout that output layout is constrained by input layout
        if is_contiguous_storage_and_layout(x) and not isinstance(
            x.data, ExternKernelAlloc
        ):
            storage, old_layout = as_contiguous_storage_and_layout(x)
            new_layout = FixedLayout(
                old_layout.device,
                old_layout.dtype,
                new_size,
                FlexibleLayout.contiguous_strides(new_size),
                old_layout.offset,
            )
            return ReinterpretView(storage, new_layout)

        reindex = cls.dynamic_reshape_indexer(old_size, new_size)
        return cls(x, tuple(new_size), reindex)

    @staticmethod
    def resolve_negative_size(old_size, new_size):
        new_size = [V.graph.sizevars.simplify(x) for x in new_size]
        old_size = [V.graph.sizevars.simplify(x) for x in old_size]

        new_size = list(new_size)
        for i in range(len(new_size)):
            if new_size[i] == -1:
                new_size[i] = sympy.Integer(1)
                new_size[i] = CleanDiv(sympy_product(old_size), sympy_product(new_size))
                break

        V.graph.sizevars.guard_equals(sympy_product(old_size), sympy_product(new_size))
        return old_size, new_size

    @classmethod
    def dynamic_reshape_indexer(cls, old_size, new_size):
        try:
            reindex = cls._dynamic_reshape_indexer(old_size, new_size)
        except (AssertionError, IndexError):
            # optimistic algorithm failed, lets do a fallback
            flat = [sympy_product(old_size)]
            reindex1 = cls._dynamic_reshape_indexer(old_size, flat)
            reindex2 = cls._dynamic_reshape_indexer(flat, new_size)
            reindex = fuse_reindexing(reindex1, reindex2)
        return reindex

    @staticmethod
    def _dynamic_reshape_indexer(old_size, new_size):
        """
        Perform a reshape entirely by modifying indexing math
        """
        size_hint = V.graph.sizevars.size_hint
        vars = [sympy_symbol(f"view{i}") for i in range(len(new_size))]

        stack_new = list(zip(vars, new_size))
        stack_old = list(old_size)

        view_expr = []
        while stack_new and stack_old:
            size_old = stack_old.pop()
            var, size_new = stack_new.pop()
            if size_old == 1:
                view_expr.append(sympy.Integer(0))
                stack_new.append((var, size_new))  # re-add
            elif size_new == 1:
                stack_old.append(size_old)  # re-add
            elif size_hint(size_new) == size_hint(size_old):
                view_expr.append(var)
                V.graph.sizevars.guard_equals(size_new, size_old)
            elif size_hint(size_new) < size_hint(size_old):
                while size_hint(size_new) < size_hint(size_old):
                    var2, size_new2 = stack_new.pop()
                    var = var2 * size_new + var
                    size_new = size_new * size_new2
                view_expr.append(var)
                V.graph.sizevars.guard_equals(size_new, size_old)
            elif size_hint(size_new) > size_hint(size_old):
                divisor = sympy.Integer(1)
                modulus = size_old
                view_expr.append(ModularIndexing(var, divisor, modulus))
                divisor = divisor * modulus
                while size_hint(size_new) > size_hint(size_old):
                    modulus = stack_old.pop()
                    view_expr.append(ModularIndexing(var, divisor, modulus))
                    divisor = divisor * modulus
                    size_old = size_old * modulus
                V.graph.sizevars.guard_equals(size_new, size_old)
            else:
                raise AssertionError()

        while stack_old:
            size_old = stack_old.pop()
            assert size_old == 1
            view_expr.append(sympy.Integer(0))

        while stack_new:
            var, size_new = stack_new.pop()
            assert size_new == 1

        view_expr = list(reversed(view_expr))
        assert len(view_expr) == len(old_size)

        def reindex(index):
            assert len(index) == len(vars), (len(index), len(vars))
            replacements = dict(zip(vars, index))
            return tuple(sympy_subs(x, replacements) for x in view_expr)

        return reindex

    def get_size(self):
        return self.size

    def make_loader(self):
        def load(index):
            return inner(self.reindex(index))

        inner = self.data.make_loader()
        return load


@dataclasses.dataclass
class ReinterpretView(BaseView):
    """Pretend our storage has a different layout"""

    layout: "Layout"

    def __post_init__(self):
        if isinstance(self.data, BaseView):
            self.data = self.data.unwrap_view()

    def __str__(self):
        return self.str_helper(
            [
                self.data,
                self.layout,
            ]
        )

    __repr__ = __str__

    def get_name(self):
        return self.data.get_name()

    def get_device(self):
        return self.layout.device

    def get_dtype(self):
        return self.layout.dtype

    def get_size(self):
        return list(self.layout.size)

    def get_stride(self):
        return list(self.layout.stride)

    def make_loader(self):
        def loader(index):
            indexer = self.layout.make_indexer()
            return ops.load(self.get_name(), indexer(index))

        return loader

    def make_indexer(self):
        return self.layout.make_indexer()

    def get_layout(self):
        return self.layout

    def freeze_layout(self):
        pass

    def codegen_reference(self):
        size = V.graph.sizevars.codegen_shape_tuple(self.layout.size)
        stride = V.graph.sizevars.codegen_shape_tuple(self.layout.stride)
        offset = V.graph.sizevars.codegen_sizevar(self.layout.offset)
        as_strided = V.graph.sizevars.as_strided
        if offset != "0":
            return f"{as_strided}({self.get_name()}, {size}, {stride}, {offset})"
        return f"{as_strided}({self.get_name()}, {size}, {stride})"


class SliceView(View):
    @classmethod
    def create(cls, x, dim, start, end, step=1):
        step = sympy.expand(step)
        assert step > 0
        try:
            if start == 0 and end >= 2**63 and step == 1:
                return x
        except TypeError:
            pass

        sizevars = V.graph.sizevars
        new_size = list(x.get_size())

        start = cls.handle_negative_index(start, new_size[dim])
        end = cls.handle_negative_index(end, new_size[dim])

        end = sizevars.guard_min(end, new_size[dim])
        start = sizevars.guard_min(sizevars.guard_min(start, new_size[dim]), end)
        if start == 0 and sizevars.size_hint(end - new_size[dim]) == 0 and step == 1:
            sizevars.guard_equals(end, new_size[dim])
            return x

        new_size[dim] = FloorDiv(end - start + (step - 1), step)

        if is_storage_and_layout(x):
            # Fast path
            storage, old_layout = as_storage_and_layout(x)
            new_stride = list(old_layout.stride)
            new_stride[dim] = new_stride[dim] * step
            new_layout = FixedLayout(
                old_layout.device,
                old_layout.dtype,
                new_size,
                new_stride,
                old_layout.offset + old_layout.stride[dim] * start,
            )
            return ReinterpretView(storage, new_layout)

        def reindex(index):
            assert len(index) == len(new_size), f"wrong ndim {index} {new_size}"
            index = list(index)
            index[dim] = index[dim] * step + start
            return index

        # redirect to a generic view
        return SliceView(x, size=new_size, reindex=reindex)


class BaseConstant(IRNode):
    def get_size(self):
        return ()

    def get_dtype(self):
        return self.dtype

    def get_device(self):
        return self.device

    def mark_reuse(self, users):
        pass

    def has_exceeded_max_reads(self):
        return False

    def get_reads(self):
        return ()

    def is_extern(self):
        return False


@dataclasses.dataclass
class Constant(BaseConstant):
    value: Any
    dtype: torch.dtype
    device: torch.device

    def make_loader(self):
        def loader(index):
            return ops.constant(self.value, self.dtype)

        return loader

    def realize(self):
        pass


@dataclasses.dataclass
class IndexingConstant(BaseConstant):
    index: Any
    dtype: torch.dtype
    device: torch.device

    def make_loader(self):
        def loader(index):
            return ops.index_expr(self.index, self.dtype)

        return loader


@dataclasses.dataclass
class Layout(IRNode):
    def __init__(
        self,
        device: torch.device,
        dtype: torch.dtype,
        size: List[Expr],
        stride: List[Expr],
        offset: Expr = Integer(0),
    ):
        self.device = device
        self.dtype = dtype
        assert all(isinstance(s, (Expr, int)) for s in size)
        self.size = size
        self._stride = stride
        self.offset = offset

    @property
    def stride(self):
        return self._stride

    def __str__(self):
        offset = ""
        if self.offset != 0:
            offset = f", offset={self.offset}"
        return (
            f"{type(self).__name__}('{self.device.type}', {self.dtype}, "
            f"size={self.size}, stride={self.stride}{offset})"
        )

    __repr__ = __str__

    def is_contiguous(self):
        for left, right, size in zip(
            self.stride, FlexibleLayout.contiguous_strides(self.size), self.size
        ):
            if size != 1 and left != right:
                return False
        return True

    def is_channels_last_contiguous(self):
        ndim = len(self.size)
        if ndim not in [4, 5]:
            return False
        for left, right, size in zip(
            self.stride, make_channels_last_strides_for(self.size), self.size
        ):
            if size != 1 and left != right:
                return False
        return True

    def is_transposed(self):
        for left, right, size in zip(
            self.stride,
            reversed(FlexibleLayout.contiguous_strides(self.size)),
            self.size,
        ):
            if size != 1 and left != right:
                return False
        return True

    def is_stride_ordered(self, order):
        assert len(self.stride) == len(order)
        # reorder the stride given order
        stride_ordered = [None] * len(order)
        for i in range(len(order)):
            stride_ordered[order[i]] = V.graph.sizevars.size_hint(self.stride[i])
        # check if it is in ascending order
        for i in range(len(order) - 1):
            if stride_ordered[i] > stride_ordered[i + 1]:
                return False
        return True

    def is_channels_last_stride_ordered(self):
        # create channels_last order(NCHW, NCDHW, the C is the first order).
        order = [0] + list(reversed(range(1, len(self.stride) - 1)))
        order = [len(order)] + order
        return self.is_stride_ordered(order)

    def as_fixed(self):
        return FixedLayout(
            self.device,
            self.dtype,
            self.size,
            self.stride,
            self.offset,
        )

    def make_indexer(self):
        assert (
            FlexibleLayout.allow_indexing
        ), f"convert {type(self).__name__} to FixedLayout first"
        return self.as_fixed().make_indexer()

    def __eq__(self, other) -> bool:
        return (
            self.device == other.device
            and self.dtype == other.dtype
            and self.size == other.size
            and self.stride == other.stride
            and self.offset == other.offset
        )


class FixedLayout(Layout):
    """A Tensor layout we cannot change"""

    def __init__(
        self,
        device: torch.device,
        dtype: torch.dtype,
        size: List[Expr],
        stride: List[Expr] = None,
        offset: Expr = Integer(0),
    ):
        if stride is None:
            stride = FlexibleLayout.contiguous_strides(size)
        super().__init__(
            device,
            dtype,
            size,
            stride,
            offset,
        )

    def make_indexer(self):
        """A closure containing math to read a given element"""

        def indexer(index):
            assert len(index) == len(self.stride) == len(self.size)
            result = self.offset
            for idx, stride, sz in zip(index, self.stride, self.size):
                if sz != 1:
                    result = result + idx * stride
            return result

        return indexer


class FlexibleLayout(Layout):
    """A Tensor layout we are allowed to change"""

    allow_indexing = False

    @staticmethod
    def contiguous_strides(sizes):
        if len(sizes) == 0:
            return []
        reversed_strides = [sympy.Integer(1)]
        for size in reversed(sizes[1:]):
            reversed_strides.append(size * reversed_strides[-1])
        return list(reversed(reversed_strides))

    @staticmethod
    def fill_ordered(sizes, order):
        """
        Create a stride based on the order the dimensions should be filled in.

        In this format, channels last would be:
            [1, 3, 2, 0]
        """
        assert set(range(len(sizes))) == set(order)
        next_stride = sympy.Integer(1)
        strides = [None] * len(order)

        for i in order:
            strides[i] = next_stride
            next_stride = next_stride * sizes[i]
        return strides

    @staticmethod
    def stride_ordered(sizes, order):
        """
        Create a stride based on the sorted order of a permuted range.

        In this format, channels last would be:
            [3, 0, 2, 1]
        """
        assert set(range(len(sizes))) == set(order)
        fill_order = stride_order2fill_order(order)
        return FlexibleLayout.fill_ordered(sizes, fill_order)

    @staticmethod
    def same_ordered(sizes, stride):
        """
        Create a stride that has the same stride order as given stride

        For example, if given stride is [1000, 1, 100, 10],
        the fill order should be [1, 3, 2, 0]
        """
        assert len(sizes) == len(stride)
        stride = [V.graph.sizevars.size_hint(x) for x in stride]
        fill_order = sorted(range(len(stride)), key=stride.__getitem__)
        return FlexibleLayout.fill_ordered(sizes, fill_order)

    def as_stride_order(self, order):
        return FixedLayout(
            self.device,
            self.dtype,
            self.size,
            self.stride_ordered(self.size, order),
            self.offset,
        )

    def as_fill_order(self, order):
        return FixedLayout(
            self.device,
            self.dtype,
            self.size,
            self.fill_ordered(self.size, order),
            self.offset,
        )

    def as_same_order(self, stride):
        return FixedLayout(
            self.device,
            self.dtype,
            self.size,
            self.same_ordered(self.size, stride),
            self.offset,
        )

    def __init__(self, device, dtype, size, stride_order=None):
        if stride_order:
            strides = FlexibleLayout.fill_ordered(size, stride_order)
        else:
            strides = FlexibleLayout.contiguous_strides(size)
        super().__init__(device, dtype, size, strides)


class AliasedLayout(Layout):
    """Shares the same storage as another tensor"""

    def __init__(self, view: "ReinterpretView"):
        layout = view.get_layout()
        super().__init__(
            layout.device,
            layout.dtype,
            layout.size,
            layout.stride,
        )
        self.view = view

    def make_indexer(self):
        return self.as_fixed().make_indexer()

    def maybe_guard_aligned(self):
        offset = self.view.get_layout().offset
        if offset == 0:
            return True
        from .compile_fx import ALIGNMENT

        return V.graph.sizevars.maybe_guard_multiple_of(offset, ALIGNMENT)


class MutationLayout(Layout):
    def __init__(self, target: IRNode):
        super().__init__(
            target.get_device(),
            target.get_dtype(),
            target.get_size(),
            None,  # type: ignore[arg-type]
        )
        self.target = target

    @Layout.stride.getter
    def stride(self):
        return self.real_layout().stride

    def real_layout(self):
        if isinstance(self.target, MutationLayout):
            return self.target.real_layout()
        return self.target.data.layout

    @classmethod
    def realize_into(cls, src, dst):
        dst.realize()
        V.graph.realize_users_of(dst.get_name())

        if isinstance(src, TensorBox):
            src = src.data

        if not isinstance(src, StorageBox) or src.is_user_of(dst.get_name()):
            need_copy = True
        else:
            src.realize()
            need_copy = not isinstance(src.data.layout, FlexibleLayout)

        if need_copy:
            src = Pointwise.create(
                device=src.get_device(),
                dtype=src.get_dtype(),
                inner_fn=src.make_loader(),
                ranges=[
                    V.graph.sizevars.guard_equals(a, b)
                    for a, b in zip(src.get_size(), dst.get_size())
                ],
            ).data
            src.realize()

        assert isinstance(src.data.layout, FlexibleLayout)
        src.data.layout = MutationLayout(dst)
        return src.data

    def as_fixed(self):
        return self

    def make_indexer(self):
        return self.target.make_indexer()


@dataclasses.dataclass
class Buffer(IRNode):
    name: str
    layout: Layout

    def make_indexer(self):
        return self.layout.make_indexer()

    def get_name(self):
        assert self.name
        return self.name

    def get_device(self):
        return self.layout.device

    def get_dtype(self):
        return getattr(self.layout, "dtype", None)

    def get_size(self):
        return list(self.layout.size)

    def get_stride(self):
        return list(self.layout.stride)

    def get_layout(self):
        return self.layout

    def get_storage_numel(self):
        return self.get_numel()

    def is_extern(self):
        return False

    def freeze_layout(self):
        if not isinstance(self.layout, MultiOutputLayout):
            self.layout = self.layout.as_fixed()

    def freeze_layout_with_stride_order(self, order):
        assert isinstance(self.layout, FlexibleLayout)
        self.layout = self.layout.as_stride_order(order)

    def freeze_layout_with_fill_order(self, order):
        assert isinstance(self.layout, FlexibleLayout)
        self.layout = self.layout.as_fill_order(order)

    def freeze_layout_with_same_order(self, stride):
        assert isinstance(self.layout, FlexibleLayout)
        self.layout = self.layout.as_same_order(stride)

    def make_loader(self):
        def loader(index):
            indexer = self.layout.make_indexer()
            return ops.load(self.name, indexer(index))

        return loader

    def is_no_op(self):
        return False

    def codegen_reference(self):
        return self.get_name()

    def decide_layout(self):
        pass

    def get_alias_names(self):
        if isinstance(self.layout, AliasedLayout):
            return [self.layout.view.get_name()]
        return ()

    def get_mutation_names(self):
        if isinstance(self.layout, MutationLayout):
            return [self.layout.target.get_name()]
        return ()

    @cache_on_self
    def get_read_writes(self):
        with patch.object(FlexibleLayout, "allow_indexing", True):
            return extract_read_writes(
                self.make_loader(),
                self.get_size(),
            )

    def get_reads(self):
        return self.get_read_writes().reads

    def realize(self):
        pass


class InputBuffer(Buffer):
    pass


class ConstantBuffer(InputBuffer):
    override_device = None

    def make_loader(self):
        def loader(index):
            indexer = self.layout.make_indexer()
            return ops.load(
                V.graph.constant_name(self.name, self.override_device), indexer(index)
            )

        return loader

    def constant_to_device(self, device):
        return ConstantBuffer(V.graph.constant_name(self.name, device), self.layout)


class RandSeedBuffer(ConstantBuffer):
    def codegen_reference(self):
        # Clone makes sure if we pass this from forwards to backwards
        # the value does not get clobbered by the time backwards is run.
        return self.get_name() + ".clone()"


class NoneAsConstantBuffer(IRNode):
    def codegen_reference(self):
        return "None"

    def cpp_wrapper_codegen_reference(self):
        return "at::Tensor()"


class ShapeAsConstantBuffer(IRNode):
    def __init__(self, shape):
        super().__init__()
        self.shape = shape

    def codegen_reference(self):
        return str(V.graph.sizevars.simplify(self.shape))


@dataclasses.dataclass
class ComputedBuffer(Buffer):
    data: Loops

    @cache_on_self
    def get_read_writes(self):
        with patch.object(FlexibleLayout, "allow_indexing", True):
            if self.data.get_reduction_type():
                return extract_read_writes(
                    self.get_store_function(),
                    self.data.get_size(),
                    self.data.get_reduction_size(),
                )
            else:
                return extract_read_writes(
                    self.get_store_function(),
                    self.data.get_size(),
                )

    def get_store_function(self):
        indexer = self.layout.as_fixed().make_indexer()
        if self.data.get_reduction_type():
            return partial(self.data.store_reduction, self.name, indexer)
        else:
            return partial(self.data.store_output, self.name, indexer)

    def get_fill_order(self):
        """
        If our layout is still flexible, try to determine the stride order based on stride orders of reads.

        TODO(jansel): A better algorithm here would look at downstream consumers of this
                      value and try to do global graph-level layout optimization.
                      This is also something just begging to be autotuned.
        """
        if isinstance(self.layout, FlexibleLayout):
            _, (index_vars, reduction_vars), _ = dependencies.index_vars_squeeze(
                self.data.get_size(), self.data.get_reduction_size()
            )
            reads = self.get_read_writes().reads
            reads_bufs = [
                V.graph.name_to_buffer[r.name]
                if r.name in V.graph.name_to_buffer.keys()
                else None
                for r in reads
            ]
            priority_idx = []
            for i, reads_buf in enumerate(reads_bufs):
                if (
                    isinstance(reads_buf, Convolution)
                    and reads_buf.kernel != "aten.convolution"
                ):
                    # prioritize Conv layout order
                    priority_idx.append(i)
            # only consider reads to buffer of same size
            reads = [
                sympy_subs(
                    r.index, {v: sympy.Integer(0) for v in reduction_vars if v != 0}
                )
                for r in reads
            ]

            if reads:
                stride_lengths = [
                    V.graph.sizevars.stride_hints(expr, index_vars) for expr in reads
                ]
                from .scheduler import pick_loop_order

                return pick_loop_order(stride_lengths, self.get_size(), priority_idx)

        return None

    def decide_layout(self):
        if isinstance(self.layout, FlexibleLayout):
            order = self.get_fill_order()
            if order:
                self.freeze_layout_with_fill_order(order)
            else:
                self.freeze_layout()

    def simplify_and_reorder(self):
        """
        This is a main place where we do loop transformations in a
        backend-agnostic way.

        Here we:
            1) Remove any 1 dimensions
            2) Fuse contiguous dimensions together
            3) Reorder dimensions based on stride orders
        """
        _, args, var_ranges = dependencies.index_vars_squeeze(
            self.data.get_size(), self.data.get_reduction_size(), prefix="q"
        )
        with patch.object(ConstantBuffer, "override_device", self.get_device()):
            body = LoopBody(
                self.get_store_function(),
                (args if self.get_reduction_type() else args[:1]),
                var_ranges,
            )
        index_formulas = [*body.indexing_exprs.values()]
        reads_bufs = [
            V.graph.name_to_buffer[reads_name]
            if reads_name in V.graph.name_to_buffer.keys()
            else None
            for reads_name in body.reads_name2expr.keys()
        ]
        priority_idx = []
        memory_addrs = [
            *body.reads_name2expr.values(),
            *body.writes_name2expr.values(),
        ]
        index_vars = []
        reduce_vars = []
        index_size = []
        reduce_size = []
        for v, s in var_ranges.items():
            if v in args[0]:
                assert not reduce_vars
                index_vars.append(v)
                index_size.append(s)
            else:
                assert v in args[1]
                reduce_vars.append(v)
                reduce_size.append(s)

        # the reordering_reindex in reads' simplify_reorder_and_tile
        reordering_reindex = [same_reorder(range(len(index_vars)))] * len(memory_addrs)
        for i, reads_buf in enumerate(reads_bufs):
            if isinstance(reads_buf, ComputedBuffer) and hasattr(
                reads_buf, "iter_reordering_reindex"
            ):
                reordering_reindex[i] = reads_buf.iter_reordering_reindex

        def simplify_and_reorder(x_vars, sizes, reordering_reindex=None):
            sizes, reindex0, reindex1 = self._apply_loop_reordering(
                x_vars, sizes, memory_addrs, reordering_reindex, priority_idx
            )
            # for NHWC: reindex0([0,1,2,3]) = [0,2,3,1], reindex1([0,1,2,3]) = [0,3,2,1]
            x_vars = reindex0(x_vars)
            sizes, reindex2, prune = V.graph.sizevars._simplify_loops(
                x_vars,
                sizes,
                index_prevent_reordering(index_formulas, x_vars, sizes),
            )
            x_vars = prune(x_vars)
            # sizes, reindex1, prune = _simplify_loops(x_vars, sizes, index_formulas)
            # x_vars = prune(x_vars)
            # sizes, reindex2 = self._apply_loop_reordering(x_vars, sizes, memory_addrs)
            reindex = fuse_reindexing(reindex1, reindex2)
            return sizes, reindex, reindex1

        iter_ranges, iter_reindex, iter_reordering_reindex = simplify_and_reorder(
            index_vars, index_size, reordering_reindex
        )
        reduce_ranges, reduce_reindex, _ = simplify_and_reorder(
            reduce_vars, reduce_size
        )

        # remember the reordering order
        self.iter_reordering_reindex = iter_reordering_reindex
        # retrace the loop body with simplification and reordering applied
        (iter_vars, reduce_vars), var_ranges = dependencies.index_vars_no_squeeze(
            iter_ranges, reduce_ranges, prefix="z"
        )
        body = LoopBody(
            body, [iter_reindex(iter_vars), reduce_reindex(reduce_vars)], var_ranges
        )
        return (iter_ranges, reduce_ranges), body

    @staticmethod
    def _apply_loop_reordering(
        index_vars, sizes, memory_addrs, reordering_reindex=None, priority_idx=None
    ):
        """
        Shuffle the order of loops around to hopefully improve performance.
        """
        from .scheduler import pick_loop_order

        if priority_idx is None:
            priority_idx = []

        try:
            strides = [
                V.graph.sizevars.stride_hints(expr, index_vars) for expr in memory_addrs
            ]
            assert len(strides) == len(memory_addrs) and len(strides[0]) == len(
                index_vars
            )
            # consider both layout(strides) and reordering(reordering_reindex)
            if reordering_reindex is not None:
                for i in range(len(memory_addrs)):
                    try:
                        strides[i] = reordering_reindex[i](strides[i])
                    # if len(order) != len(strides), do not reorder
                    except AssertionError:
                        pass
            order = list(reversed(pick_loop_order(strides, sizes, priority_idx)))
        except Exception:
            if config.debug:
                log.warning(
                    f"Did not simplify complex index:\n{dict(zip(index_vars, sizes))}\n{memory_addrs}"
                )
            order = list(range(len(sizes)))
        sizes = [sizes[i] for i in order]
        return sizes, same_reorder(order), inverse_reorder(order)

    def get_reduction_size(self):
        return self.data.get_reduction_size()

    def get_reduction_type(self):
        return self.data.get_reduction_type()

    def is_no_op(self):
        return self.data.is_zero_elements()

    def should_allocate(self):
        return True

    def constant_to_device(self, device):
        """Move this to a given device. Requires that all reads are to constants."""
        return self.data.constant_to_device(device)


class TemplateBuffer(Buffer):
    """
    Represents a Triton (in the future other type) of template operator
    that we can fuse an epilogue onto.
    """

    def __init__(self, layout, inputs, make_kernel_render):
        super().__init__(name=None, layout=layout)
        self.inputs = InputsKernel.unwrap_storage(inputs)
        self.make_kernel_render = make_kernel_render
        self.name = V.graph.register_buffer(self)

    def get_read_writes(self):
        return self.normalized_read_writes()

    @cache_on_self
    def normalized_read_writes(self):
        name = self.get_name()
        indexer = self.layout.make_indexer()

        def dummy(index, rindex):
            assert len(rindex) == 0
            return ops.store(name, indexer(index), "fake")

        deps = dependencies.extract_read_writes(
            dummy, self.get_size(), (), normalize=True
        )
        deps.reads = {dependencies.StarDep(x.get_name()) for x in self.inputs}
        return deps

    def get_reduction_size(self):
        return 1

    def get_reduction_type(self):
        return None

    def is_no_op(self):
        return False

    def should_allocate(self):
        return True

    def simplify_and_reorder(self):
        return (
            (
                self.get_size(),
                (),
            ),
            None,
        )


@dataclasses.dataclass
class InputsKernel(Buffer):
    inputs: List[Buffer]

    def get_read_writes(self):
        return dependencies.ReadWrites(
            {dependencies.StarDep(x.get_name()) for x in self.inputs},
            {dependencies.StarDep(self.get_name())},
            set(),
            [],
            None,
        )

    @staticmethod
    def unwrap_storage(inputs):
        inputs_new = []
        for x in inputs:
            if isinstance(x, TensorBox):
                x = x.data
            if isinstance(x, StorageBox):
                x = x.data
            if isinstance(x, BaseView) and not isinstance(x, ReinterpretView):
                x = ExternKernel.realize_input(x)
            assert isinstance(x, (Buffer, ReinterpretView)), x
            inputs_new.append(x)
        return inputs_new

    def is_extern(self):
        return True


class NopKernel(InputsKernel):
    def is_no_op(self):
        return True


class ConcatKernel(NopKernel):
    """
    There isn't actually a real kernel for concat, we just change the
    storage for the upstream data.
    """

    @classmethod
    def create(cls, inputs, dim):
        device = inputs[0].get_device()
        dtype = inputs[0].get_dtype()
        new_size = list(inputs[0].get_size())
        offsets_start = [0]
        offsets_end = [new_size[dim]]
        assert 0 <= dim < len(new_size)
        for i in range(1, len(inputs)):
            input_size = inputs[i].get_size()
            offsets_start.append(new_size[dim])
            assert len(input_size) == len(new_size)
            assert inputs[i].get_dtype() == dtype
            assert inputs[i].get_device() == device
            for j in range(len(new_size)):
                if j == dim:
                    new_size[j] = new_size[j] + input_size[j]
                else:
                    new_size[j] = V.graph.sizevars.guard_equals(
                        new_size[j], input_size[j]
                    )
            offsets_end.append(new_size[dim])

        output_stride = FlexibleLayout.contiguous_strides(new_size)
        # If any of the inputs is in CL format, use CL format for the output
        for i in range(len(inputs)):
            x = inputs[i]
            if is_storage_and_layout(x):
                layout = x.get_layout()
                if (
                    isinstance(layout, FixedLayout)
                    and layout.is_channels_last_contiguous()
                ):
                    # use CL stride for the output
                    output_stride = make_channels_last_strides_for(new_size)
                    break

        kernel = ConcatKernel(
            name=None,
            layout=FixedLayout(
                device=device,
                dtype=dtype,
                size=new_size,
                stride=output_stride,
            ),
            inputs=[],
        )
        kernel = StorageBox(kernel)
        for i in range(len(inputs)):
            kernel.data.inputs.append(
                cls.realize_into(
                    inputs[i],
                    SliceView.create(kernel, dim, offsets_start[i], offsets_end[i]),
                )
            )
        kernel.data.name = V.graph.register_buffer(kernel.data)
        kernel.data.inputs = cls.unwrap_storage(kernel.data.inputs)

        return kernel

    @classmethod
    def realize_into(cls, src, dst):
        # Attempt to turn this into a ReinterpretView rather than assert.
        # This has concessions around layout, as as_storage_and_layout
        # can cause us to go from flexible to fixed layout.
        if not isinstance(dst, ReinterpretView):
            if is_storage_and_layout(dst):
                storage, layout = as_storage_and_layout(dst)
                dst = ReinterpretView(storage, layout)
        assert isinstance(dst, ReinterpretView), dst
        if isinstance(src, TensorBox):
            # unwrap a TensorBox
            return cls.realize_into(src.data, dst)
        if isinstance(src, StorageBox):
            src.realize()
            # ExternKernelAlloc has specific requirements for output layout, should create a copy
            if isinstance(src.data.layout, FlexibleLayout) and not isinstance(
                src.data, ExternKernelAlloc
            ):
                src.data.layout = AliasedLayout(dst)
                return src.data
        # introduce a copy
        pw = Pointwise.create(
            device=src.get_device(),
            dtype=src.get_dtype(),
            inner_fn=src.make_loader(),
            ranges=[
                V.graph.sizevars.guard_equals(a, b)
                for a, b in zip(src.get_size(), dst.get_size())
            ],
        )
        return cls.realize_into(pw, dst)

    def should_allocate(self):
        return True


@dataclasses.dataclass
class ExternKernel(InputsKernel):
    constant_args: Tuple[Any, ...] = ()
    kwargs: Dict[str, Any] = dataclasses.field(default_factory=dict)
    output_view: Optional[ReinterpretView] = None

    def decide_layout(self):
        if isinstance(self.layout, FlexibleLayout):
            self.apply_constraint()
            self.freeze_layout()

    def codegen(self, wrapper):
        raise NotImplementedError

    @staticmethod
    def copy_input(x):
        pw = Pointwise.create(
            device=x.get_device(),
            dtype=x.get_dtype(),
            inner_fn=x.make_loader(),
            ranges=x.get_size(),
        )
        pw.realize()
        return pw

    @classmethod
    def process_kernel(cls, kernel, *args, **kwargs):
        binded_args = signature(kernel).bind(*args, **kwargs).arguments
        args_flat, args_spec = pytree.tree_flatten(binded_args)

        is_arg_tensor = []
        tensor_args = []
        non_tensor_args = []
        for arg in args_flat:
            is_arg_tensor.append(isinstance(arg, IRNode))
            if is_arg_tensor[-1]:
                tensor_args.append(arg)
            else:
                if isinstance(arg, sympy.Expr):
                    arg = V.graph.sizevars.shape_env.create_symintnode(arg, hint=None)
                non_tensor_args.append(arg)

        def unflatten_args(new_tensor_args, new_non_tensor_args):
            result = []
            it_tensors = iter(new_tensor_args)
            it_non_tensors = iter(new_non_tensor_args)
            for is_tensor in is_arg_tensor:
                if is_tensor:
                    result.append(next(it_tensors))
                else:
                    result.append(next(it_non_tensors))
            result = pytree.tree_unflatten(result, args_spec)
            return result.get("args", []), result.get("kwargs", {})

        tensor_args = [cls.realize_input(x) for x in tensor_args]

        # freeze layout otherwise our output stride calculation might
        # become incorrect
        for x in tensor_args:
            if is_storage_and_layout(x):
                as_storage_and_layout(x, freeze=True)

        # We don't have generic shape formulas, so just burn in the
        # shapes and run an example input.
        # TODO(jansel): replace this with dynamic shape formulas
        example_args = []

        for x in tensor_args:
            example_args.append(ir_node_to_tensor(x, guard_shape=True))

        new_args, new_kwargs = unflatten_args(example_args, non_tensor_args)
        example_output = kernel(*new_args, **new_kwargs)

        return example_output, tensor_args, non_tensor_args, unflatten_args

    @classmethod
    def convert_to_reinterpret_view(cls, x):
        """
        In order to pass this to an extern kernel we need a
        ReinterpretView not a View.  This allows us to avoid some
        unneeded copies.
        """
        assert isinstance(x, BaseView)
        if isinstance(x, ReinterpretView):
            return x

        x.unwrap_view().freeze_layout()
        rw = extract_read_writes(x.make_loader(), x.get_size(), normalize=False)
        assert len(rw.reads) == 1

        index = V.graph.sizevars.simplify_with_ranges(
            list(rw.reads)[0].index, rw.var_ranges
        )
        strides = V.graph.sizevars.stride_vars(index, rw.range_vars)
        offset = V.graph.sizevars.offset_var(index, rw.range_vars)
        expected = sympy_dot(rw.range_vars, strides) + offset

        if index != expected:
            log.debug(
                "convert_to_reinterpret_view failed: stride=%s offset=%s index=%s",
                strides,
                offset,
                index,
            )
            raise NotImplementedError()

        return ReinterpretView(
            data=x.data,
            layout=FixedLayout(
                device=x.get_device(),
                dtype=x.get_dtype(),
                size=x.get_size(),
                stride=strides,
                offset=offset,
            ),
        )

    @classmethod
    def realize_input(cls, x):
        if x is None:
            return NoneAsConstantBuffer()
        if isinstance(x, (sympy.Expr, int)):
            return ShapeAsConstantBuffer(x)
        if isinstance(x, Constant):
            return V.graph.add_tensor_constant(
                torch.tensor(x.value, dtype=x.get_dtype(), device=x.get_device())
            )
        if isinstance(x, ConstantBuffer):
            return x
        if isinstance(x, TensorBox):
            return cls.realize_input(x.data)
        if isinstance(x, ReinterpretView):
            return x
        if isinstance(x, BaseView):
            x.realize()
            if is_storage_and_layout(x.unwrap_view()) and not isinstance(
                x.unwrap_view().data, ExternKernelAlloc
            ):
                try:
                    return cls.convert_to_reinterpret_view(x)
                except NotImplementedError:
                    pass
        if isinstance(x, StorageBox):
            # TODO(jansel): impose layout preference on realized buffer
            x.realize()
            return x
        return cls.copy_input(x)

    @classmethod
    def require_stride1(cls, x):
        if is_storage_and_layout(x):
            if len(x.get_stride()) == 0:
                return x
            for stride in x.get_stride():
                if stride == 1:
                    return x
        return cls.copy_input(x)

    @classmethod
    def require_stride_order(cls, x, order):
        if x.get_numel() == 0:  # Layout doesn't matter
            return x

        # require x to have the layout as strided_ordered as order
        if is_storage_and_layout(x):
            if isinstance(x.get_layout(), FlexibleLayout):
                # fix flexiblelayout to be FixedLayout with stride_order
                as_storage_and_layout(
                    x, freeze=True, want_contiguous=False, stride_order=order
                )
                return x
            elif isinstance(
                x.get_layout(), FixedLayout
            ) and x.get_layout().is_stride_ordered(order):
                return x
            elif isinstance(x.get_layout(), MutationLayout):
                if isinstance(x.get_layout().real_layout(), FlexibleLayout):
                    raise AssertionError(
                        "the MutationLayout's real layout shouldn't be FlexibleLayout"
                    )
                elif isinstance(
                    x.get_layout().real_layout(), FixedLayout
                ) and x.get_layout().real_layout().is_stride_ordered(order):
                    return x

        # TODO - Storage to InputBuffer
        if isinstance(x, InputBuffer) and x.get_layout().is_stride_ordered(order):
            return x
        x = cls.copy_input(x)
        as_storage_and_layout(x, freeze=True, want_contiguous=False, stride_order=order)
        assert is_stride_order_storage_and_layout(x, order)
        return x

    @classmethod
    def require_contiguous(cls, x):
        return cls.require_stride_order(x, list(reversed(range(len(x.get_size())))))

    def apply_constraint(self):
        pass

    def codegen_args(self):
        args = [x.codegen_reference() for x in self.inputs]
        args.extend(map(repr, self.constant_args))
        return args

    def codegen_kwargs(self):
        kwargs = []
        if self.kwargs:
            kwargs = [f"{k}={repr(v)}" for k, v in self.kwargs.items()]
        return kwargs

    def cpp_wrapper_codegen_kwargs(self):
        kwargs = []
        if self.kwargs:
            for arg_name in self.ordered_kwargs_for_cpp_kernel:
                assert arg_name in self.kwargs, (
                    "arg %s not found in self.kwargs" % arg_name
                )
                v = self.kwargs.get(arg_name)
                kwargs.append(repr(v))
        return kwargs

    def codegen_size_asserts(self, wrapper):
        if config.size_asserts:
            size = V.graph.sizevars.codegen_shape_tuple(self.get_size())
            stride = V.graph.sizevars.codegen_shape_tuple(self.get_stride())
            wrapper.writeline(
                f"assert_size_stride({self.get_name()}, {size}, {stride})"
            )

    def get_group_stride(self):
        """
        get output sizes and strides, for template_codegen
        """
        _size = self.get_size()
        _stride = self.get_stride()
        # iter_ranges = _size of output tensor, reduce_range = [] because no reduction
        return [_size, []], _stride

    def canonicalize(self):
        """
        Manually get cononicalization of the output index
        """
        # manually generate index formula for conv
        sizevars = V.graph.sizevars
        sizes = self.get_size()
        strides = self.get_stride()
        strides = [sizevars.size_hint(x) for x in strides]
        index_vars = [sympy_symbol(f"d{i}") for i in range(len(sizes))]
        # reorder index vars according to stride
        index_order = sorted(range(len(strides)), key=strides.__getitem__, reverse=True)
        lookup = {pos: idx for idx, pos in enumerate(index_order)}
        order = [lookup[i] for i in range(len(lookup))]
        index_vars = [index_vars[i] for i in order]
        indexer = self.make_indexer()
        index = indexer(index_vars)

        new_sizes, reindex, prune = V.graph.sizevars._simplify_loops(
            index_vars, sizes, [index]
        )

        # assign new variables each dimension to deal with numbering mismatches
        # d0, d1, d2 could become d0, d2 -- which won't match d0, d1
        _, add_var = var_builder("c")
        replacement = dict(zip(index_vars, reindex([add_var(x) for x in new_sizes])))

        index = sympy_subs(sympy.expand(index), replacement)
        return index, tuple(new_sizes)

    def __str__(self):
        lines = [
            f"{field.name}={getattr(self, field.name)}"
            for field in dataclasses.fields(self)
        ]
        return self.str_helper(lines)


@dataclasses.dataclass
class ExternKernelOut(ExternKernel):
    output_view: Optional[ReinterpretView] = None

    def codegen(self, wrapper):
        args = self.codegen_args()

        from torch._inductor.codegen.wrapper import CppWrapperCodeGen

        if isinstance(wrapper, CppWrapperCodeGen):
            kwargs = self.cpp_wrapper_codegen_kwargs()
        else:
            kwargs = self.codegen_kwargs()
        if kwargs:
            args.extend(kwargs)

        wrapper.generate_extern_kernel_out(
            self.output_view,
            self.codegen_reference(),
            args,
            self.kernel,
            self.cpp_kernel,
        )

    def __init__(
        self,
        layout,
        inputs,
        constant_args=(),
        kwargs=None,
        output_view=None,
        kernel=None,
        cpp_kernel=None,
    ):
        super().__init__(
            None, layout, self.unwrap_storage(inputs), constant_args, kwargs or {}
        )
        self.output_view = output_view
        self.name = V.graph.register_buffer(self)
        if kernel is not None:
            self.kernel = kernel
        self.cpp_kernel = cpp_kernel

    def should_allocate(self):
        return True


class ExternKernelAlloc(ExternKernel):
    def codegen(self, wrapper):
        wrapper.writeline(
            f"{self.get_name()} = {self.kernel}({', '.join(self.codegen_args())})"
        )
        if isinstance(self.layout, Layout):
            self.codegen_size_asserts(wrapper)

    def __init__(self, layout, inputs, constant_args=()):
        super().__init__(None, layout, self.unwrap_storage(inputs), constant_args)
        self.name = V.graph.register_buffer(self)

    def should_allocate(self):
        return False

    def apply_constraint(self):
        raise NotImplementedError


class InplaceBernoulliFallback(ExternKernel):
    """
    This needs to be a custom class to handle mutation properly
    """

    kernel = "aten.bernoulli_"

    def codegen(self, wrapper):
        (x,) = [t.codegen_reference() for t in self.inputs]
        wrapper.writeline(
            f"{self.kernel}({x}, {', '.join(map(repr, self.constant_args))})"
        )

    def should_allocate(self):
        return False

    def get_mutation_names(self):
        assert isinstance(self.layout, MutationLayout)
        return (self.layout.target.get_name(),)

    def __init__(self, x, *constant_args):
        super().__init__(
            None,
            MutationLayout(x),
            self.unwrap_storage([x]),
            constant_args,
        )
        self.name = V.graph.register_buffer(self)


class IndexPutFallback(ExternKernel):
    """
    This needs to be a custom class to handle mutation and indices properly
    """

    kernel = "aten.index_put_"

    def codegen(self, wrapper):
        (x, values, *valid_indices) = [t.codegen_reference() for t in self.inputs]
        indices = []
        iter_valid_indices = iter(valid_indices)
        for i, _ in enumerate(self.indices):
            if self.indices[i] is not None:
                indices.append(next(iter_valid_indices))
            else:
                indices.append("None")
        wrapper.writeline(
            f"{self.kernel}({x}, [{','.join(indices)}], {values}, {repr(self.constant_args[0])})"
        )

    def should_allocate(self):
        return False

    def __init__(self, x, indices, values, accumulate):
        self.indices = indices
        valid_indices = [i for i in indices if i is not None]
        tensors = [self.realize_input(x) for x in [x, values, *valid_indices]]
        super().__init__(
            None,
            MutationLayout(x),
            self.unwrap_storage(tensors),
            [accumulate],
        )
        self.name = V.graph.register_buffer(self)


class DeviceCopy(ExternKernelOut):
    @classmethod
    def create(cls, x, device):
        if not x.is_extern() and all(
            (r.name in V.graph.constants and hasattr(r, "index")) for r in x.get_reads()
        ):
            return x.constant_to_device(device)

        V.graph.device_types.add(device.type)
        V.graph.device_types.add(x.get_device().type)

        developer_warning("DeviceCopy in input program")
        return DeviceCopy(
            FlexibleLayout(
                device=device,
                dtype=x.get_dtype(),
                size=x.get_size(),
            ),
            [cls.realize_input(x)],
        )

    def codegen(self, wrapper):
        args = self.codegen_args()
        assert len(args) == 1
        if self.output_view:
            wrapper.writeline(
                f"{self.output_view.codegen_reference()}.copy_({args[0]})"
            )
        else:
            wrapper.writeline(f"{self.codegen_reference()}.copy_({args[0]})")


class DynamicScalar(IRNode):
    """
    The result of a call to aten._local_scalar_dense.

    This is not yet implemented.  The one model (so far) that calls this
    (fastNLP_Bert) does not actually use the result.  So we expect this
    node to get dead code eliminated.
    """

    def get_reads(self):
        return ()


@dataclasses.dataclass
class FallbackKernel(ExternKernelAlloc):
    def __init__(
        self,
        layout,
        kernel,
        tensor_args,
        nontensor_args,
        unflatten_args,
        kwargs=None,
    ):
        super().__init__(
            layout,
            tuple(tensor_args),
            tuple(nontensor_args),
        )
        if getattr(torch.ops.aten, kernel.__name__, None) is kernel:
            self.kernel = f"aten.{kernel.__name__}"
        else:
            self.kernel = (
                f"{kernel.__module__.replace('._ops.', '.ops.')}.{kernel.__name__}"
            )
        self.unflatten_args = unflatten_args
        self.kwargs = {} if kwargs is None else kwargs
        V.graph.warn_fallback(self.kernel)

    def codegen_args(self):
        @dataclasses.dataclass
        class Shim:
            ref: Any

            def __repr__(self):
                return self.ref

        def gen_kwarg(k, v):
            return f"{k}={repr(v)}"

        tensor_args = [Shim(x.codegen_reference()) for x in self.inputs]
        constant_args = [Shim(repr(x)) for x in self.constant_args]
        args, kwargs = self.unflatten_args(tensor_args, constant_args)
        return list(map(repr, args)) + [gen_kwarg(k, v) for k, v in kwargs.items()]

    @classmethod
    def create(cls, kernel, *args, **kwargs):
        fake_incorrect_kernels = (
            aten._fft_r2c.default,
            aten._fft_r2c.out,
            aten._fft_c2r.default,
            aten._fft_c2c.default,
            aten._fft_c2c.out,
            aten._linalg_svd.default,
            aten._linalg_svd.U,
            aten._fused_moving_avg_obs_fq_helper_functional,
        )
        context = (
            V.graph.fake_mode if kernel not in fake_incorrect_kernels else nullcontext()
        )
        with context:
            (
                example_output,
                tensor_args,
                non_tensor_args,
                unflatten_args,
            ) = cls.process_kernel(kernel, *args, **kwargs)

        assert tensor_args or isinstance(
            example_output, torch.Tensor
        ), "Not sure where to find device info"
        packed = FallbackKernel(
            MultiOutputLayout(
                tensor_args[0].get_device() if tensor_args else example_output.device
            ),
            kernel,
            tensor_args,
            non_tensor_args,
            unflatten_args,
            kwargs,
        )

        def generate_output(output, index=""):
            if isinstance(output, (list, tuple)):
                return type(output)(
                    generate_output(output[i], f"{index}[{i}]")
                    for i in range(len(output))
                )
            elif isinstance(output, torch.Tensor):
                return MultiOutput(
                    FixedLayout(
                        output.device,
                        output.dtype,
                        convert_shape_to_inductor(output.size()),
                        convert_shape_to_inductor(output.stride()),
                    ),
                    packed,
                    index,
                )
            elif isinstance(output, int):
                return output
            else:
                assert output is None, "FallbackKernel output type is not supported"
                return None

        return generate_output(example_output)

    def apply_constraint(self):
        return super().apply_constraint()


@dataclasses.dataclass
class MultiOutputLayout(IRNode):
    device: torch.device


class MultiOutput(ExternKernel):
    def codegen(self, wrapper):
        wrapper.writeline(
            f"{self.get_name()} = {self.inputs[0].get_name()}{self.index}"
        )
        self.codegen_size_asserts(wrapper)

    def __init__(self, layout, input, index: str):
        super().__init__(None, layout, [input], ())
        self.name = V.graph.register_buffer(self)
        self.index = index

    def should_allocate(self):
        return False


class Convolution(ExternKernelAlloc):
    kernel = "aten.convolution"

    def __init__(
        self,
        layout,
        inputs,
        constant_args=(),
        preferred_stride_order=None,
        kernel="aten.convolution",
    ):
        super().__init__(layout, inputs, constant_args)
        self.kernel = kernel
        self.preferred_stride_order = preferred_stride_order

    def codegen(self, wrapper):
        if self.kernel.startswith("triton_ops."):
            wrapper.header.writeline("from torch._inductor import triton_ops")
        wrapper.writeline(
            f"{self.get_name()} = {self.kernel}({', '.join(self.codegen_args())})"
        )
        if isinstance(self.layout, Layout):
            self.codegen_size_asserts(wrapper)

    @classmethod
    def create(
        cls,
        x: "TensorBox",
        weight: "TensorBox",
        bias: "TensorBox",
        stride_: List[int],
        padding_: List[int],
        dilation_: List[int],
        transposed: bool,
        output_padding_: List[int],
        groups: int,
    ):
        with V.graph.fake_mode:
            x_fake = ir_node_to_tensor(x, guard_shape=True)
            weight_fake = ir_node_to_tensor(weight, guard_shape=True)
            bias_fake = (
                ir_node_to_tensor(bias, guard_shape=True) if bias is not None else bias
            )
            output = torch.ops.aten.convolution(
                x_fake,
                weight_fake,
                bias_fake,
                stride_,
                padding_,
                dilation_,
                transposed,
                output_padding_,
                groups,
            )
            req_stride_order = get_stride_order(output.stride())

        weight = cls.require_stride_order(weight, req_stride_order)
        x = cls.require_stride_order(x, req_stride_order)

        stride = tuple(stride_)
        padding = tuple(padding_)
        dilation = tuple(dilation_)
        assert isinstance(transposed, bool)
        output_padding = tuple(output_padding_)
        assert isinstance(groups, int)

        output_size = output.shape

        weight_shape = [
            sympy.Integer(V.graph.sizevars.guard_static_shape(s))
            for s in weight.get_size()
        ]
        _, _, *kernel_size = weight_shape

        # choose runtime kernel
        config_conv = "aten"
        if (
            config_conv == "aten"
            or len(kernel_size) != 2  # triton conv only supports conv2d
            or not is_triton(x.get_device())
            or transposed
            or groups != 1
            # or x.get_dtype() == torch.float16
            # or x.get_dtype() == torch.bfloat16
        ):
            kernel = "aten.convolution"
        elif config_conv == "triton":
            kernel = "triton_ops.conv"
        else:
            assert config_conv == "autotune"
            from .codegen.autotuner import tuned_conv

            kernel = tuned_conv(
                x.get_size(),
                weight.get_size(),
                x.get_stride(),
                weight.get_stride(),
                stride,
                padding,
                dilation,
                transposed,
                output_padding,
                groups,
                x.get_device(),
                x.get_dtype(),
            )

        # for conv2d or conv3d, prefer channels last format
        transform_x_layout = False
        if kernel == "triton_ops.conv":
            output_layout_str = "torch.channels_last"
        else:
            output_layout_str = (
                "torch.contiguous_format"
                if output.is_contiguous()
                else "torch.channels_last"
            )

        if config.tune_layout and len(x.get_size()) == 4:
            from .codegen.autotuner import tuned_conv_layout

            faster_output_layout_str = tuned_conv_layout(
                kernel,
                x.get_size(),
                weight.get_size(),
                stride,
                padding,
                dilation,
                transposed,
                output_padding,
                groups,
                x.get_device(),
                x.get_dtype(),
            )
            if faster_output_layout_str != output_layout_str:
                output_layout_str = faster_output_layout_str
                transform_x_layout = True

        if output_layout_str == "torch.channels_last":
            stride_order = [0] + list(reversed(range(1, len(kernel_size) + 1)))
            if len(stride_order) < len(output_size):
                # add batch dim if it exists
                stride_order = [len(stride_order)] + stride_order
            strides = make_channels_last_strides_for(output_size)
        else:
            stride_order = list(reversed(range(len(output_size))))
            strides = make_contiguous_strides_for(output_size)

        if transform_x_layout:
            x = cls.require_stride_order(x, stride_order)

        output_layout = FixedLayout(
            x.get_device(),
            x.get_dtype(),
            convert_shape_to_inductor(output_size),
            convert_shape_to_inductor(strides),
        )

        if bias is not None:
            return Convolution(
                output_layout,
                (x, weight, bias),
                (stride, padding, dilation, transposed, output_padding, groups),
                stride_order,
                kernel,
            )
        else:
            return Convolution(
                output_layout,
                (x, weight),
                (bias, stride, padding, dilation, transposed, output_padding, groups),
                stride_order,
                kernel,
            )

    def map_args(self):
        # x, w, bias
        in_args = [x.codegen_reference() for x in self.inputs]
        # stride, padding, dilation, transposed, output_padding, groups
        const_args = self.constant_args
        if len(in_args) < 3:
            # otherwise, bias=None is the first constant_args
            const_args = const_args[1:]

        inout_dict = OrderedDict(
            [
                ("x", f"{in_args[0]}"),
                ("w", f"{in_args[1]}"),
                ("y", f"{self.get_name()}"),
            ]
        )
        args_dict = OrderedDict(
            [
                ("stride_xn", f"{self.inputs[0].get_stride()[0]}"),
                ("stride_xc", f"{self.inputs[0].get_stride()[1]}"),
                ("stride_xh", f"{self.inputs[0].get_stride()[2]}"),
                ("stride_xw", f"{self.inputs[0].get_stride()[3]}"),
                ("stride_wn", f"{self.inputs[1].get_stride()[0]}"),
                ("stride_wc", f"{self.inputs[1].get_stride()[1]}"),
                ("stride_wh", f"{self.inputs[1].get_stride()[2]}"),
                ("stride_ww", f"{self.inputs[1].get_stride()[3]}"),
                ("stride_yn", f"{self.get_stride()[0]}"),
                ("stride_yc", f"{self.get_stride()[1]}"),
                ("stride_yh", f"{self.get_stride()[2]}"),
                ("stride_yw", f"{self.get_stride()[3]}"),
                (
                    "stride_biasn",
                    f"{self.inputs[0].get_stride()[0]}"
                    if len(in_args) >= 3
                    else "None",
                ),
                # ("delta_x_ptr", "None"),
                ("BATCH", f"{self.inputs[0].get_size()[0]}"),
                ("IN_C", f"{self.inputs[0].get_size()[1]}"),
                ("IN_H", f"{self.inputs[0].get_size()[2]}"),
                ("IN_W", f"{self.inputs[0].get_size()[3]}"),
                ("KERNEL_N", f"{self.inputs[1].get_size()[0]}"),
                ("KERNEL_H", f"{self.inputs[1].get_size()[2]}"),
                ("KERNEL_W", f"{self.inputs[1].get_size()[3]}"),
                ("OUT_H", f"{self.get_size()[2]}"),
                ("OUT_W", f"{self.get_size()[3]}"),
                ("stride_h", f"{const_args[0][0]}"),
                ("stride_w", f"{const_args[0][1]}"),
                ("padding_h", f"{const_args[1][0]}"),
                ("padding_w", f"{const_args[1][1]}"),
                ("dilation_h", f"{const_args[2][0]}"),
                ("dilation_w", f"{const_args[2][1]}"),
                # ("transposed", f"{const_args[3]}"),
                ("output_padding_h", f"{const_args[4][0]}"),
                ("output_padding_w", f"{const_args[4][1]}"),
                ("groups", f"{const_args[5]}"),
            ]
        )

        # accumulator type
        ACC_TYPE = (
            "tl.float32"
            if self.inputs[0].get_dtype()
            in [torch.float16, torch.bfloat16, torch.float32]
            else "tl.int32"
        )
        CONV1X1_NHWC = (
            "True"
            if self.inputs[0].get_stride()[1] == 1
            and self.inputs[1].get_size()[2] == 1
            and self.inputs[1].get_size()[3] == 1
            else "False"
        )
        # dict for tl.constexpr
        const_dict = OrderedDict(
            [
                ("ACC_TYPE", ACC_TYPE),
                ("CONV1X1_NHWC", CONV1X1_NHWC),
            ]
        )

        # dict for non-kernel args (e.g. delta_x_ptr)
        other_dict = OrderedDict(
            [
                ("device", f'"{self.inputs[0].get_device()}"'),
            ]
        )

        return inout_dict, args_dict, const_dict, other_dict

    def get_template_tiling(self):
        n, c, h, w = self.get_size()
        return (
            n * h * w,
            c,
            sympy.Integer(1),
        )


def _prepare_convolution_fusion_create(
    cls,
    x: "TensorBox",
    weight: "TensorBox",
    bias: "TensorBox",
    padding_: List[int],
    stride_: List[int],
    dilation_: List[int],
    groups: int,
    transposed: bool = False,
    output_padding_: List[int] = None,
):
    """
    This function is a helper function to prepare inputs, layout and constant args
    for convolution post-op fusion's create function, including deciding the output
    layout (channels first or channels last), realizing inputs and make them etc. The
    function only supports the CPU device since conv post-op fusion kernel is only
    supported on CPU right now.
    """

    # Port from aten/src/ATen/native/ConvUtils.h: _conv_input_size
    def _conv_input_size(
        output_size, weight_size, padding, output_padding, stride, dilation, groups
    ):
        assert len(output_size) == len(weight_size), "Expect input dim == weight dim"
        dim = len(output_size)
        assert dim > 2, "Expect input dim > 2"

        BATCH_DIM = 0
        WEIGHT_INPUT_CHANNELS_DIM = 1
        input_size = []
        input_size.append(output_size[BATCH_DIM])
        input_size.append(weight_size[WEIGHT_INPUT_CHANNELS_DIM] * groups)
        for d in range(2, dim):
            kernel = (weight_size[d] - 1) * dilation[d - 2] + 1
            input_size_d = (
                (output_size[d] - 1) * stride[d - 2]
                - (padding[d - 2] * 2)
                + kernel
                + output_padding[d - 2]
            )
            input_size.append(input_size_d)
        return list(map(int, input_size))

    # The size of prepacked_weight is the prepacked weight size of deconv:
    #   Groups > 1:  [g*o, i/g, ...]
    #   Groups == 1: [o, i, ...]
    # Returns original weight size in [i, o, ...]
    def _original_deconv_weight_size(
        prepacked_weight,
        groups,
    ):
        prepacked_weight_size = prepacked_weight.size()
        dim = len(prepacked_weight_size)
        assert dim > 2, "Expect weight dim > 2"
        if groups > 1:
            weight_size = []
            weight_size.append(prepacked_weight_size[1] * groups)
            weight_size.append(prepacked_weight_size[0] / groups)
            for d in range(2, dim):
                weight_size.append(prepacked_weight_size[d])
        else:
            weight_size = prepacked_weight.transpose(0, 1).size()
        return weight_size

    stride = tuple(stride_)
    padding = tuple(padding_)
    dilation = tuple(dilation_)
    assert isinstance(groups, int)
    output_padding = tuple(output_padding_) if output_padding_ else (0, 0)
    with V.graph.fake_mode:
        x_fake = ir_node_to_tensor(x, guard_shape=True)
        weight_fake = ir_node_to_tensor(weight, guard_shape=True)
        if transposed:
            # When transposed, the size of the prepacked oneDNN weight is different
            # from the PyTorch weight. We're not able to run aten conv with such
            # size. We infer the output size from the input params here:
            weight_size = _original_deconv_weight_size(weight_fake, groups)
            input_size = x_fake.size()
            output_size = _conv_input_size(
                input_size,
                weight_size,
                padding,
                output_padding,
                stride,
                dilation,
                groups,
            )
        else:
            bias_fake = (
                ir_node_to_tensor(bias, guard_shape=True) if bias is not None else bias
            )
            output = torch.ops.aten.convolution(
                x_fake,
                weight_fake,
                bias_fake,
                stride,
                padding,
                dilation,
                transposed,
                output_padding,
                groups,
            )
            output_size = output.size()

        req_stride_order = [0] + list(reversed(range(1, len(stride) + 1)))
        req_stride_order = [len(req_stride_order)] + req_stride_order
        output_stride = make_channels_last_strides_for(output_size)

    x = cls.require_stride_order(x, req_stride_order)
    assert x.get_device().type == "cpu" and weight.get_device().type == "cpu"
    inputs = [x, weight]

    kernel_layout = FixedLayout(
        x.get_device(),
        x.get_dtype(),
        convert_shape_to_inductor(output_size),
        convert_shape_to_inductor(output_stride),
    )
    constant_args = [padding, stride, dilation, groups]
    if transposed:
        constant_args.insert(1, output_padding)

    if bias is not None:
        inputs.append(bias)
    else:
        constant_args.insert(0, bias)
    return inputs, constant_args, kernel_layout, req_stride_order


class ConvolutionUnary(ExternKernelAlloc):
    kernel = "torch.ops.mkldnn._convolution_pointwise"

    def __init__(
        self,
        layout,
        inputs,
        constant_args=(),
        kernel="torch.ops.mkldnn._convolution_pointwise",
    ):
        super().__init__(layout, inputs, constant_args)
        self.kernel = kernel

    def codegen(self, wrapper):
        wrapper.writeline(
            f"{self.get_name()} = {self.kernel}({', '.join(self.codegen_args())})"
        )
        if isinstance(self.layout, Layout):
            self.codegen_size_asserts(wrapper)

    @classmethod
    def create(
        cls,
        x: "TensorBox",
        weight: "TensorBox",
        bias: "TensorBox",
        padding_: List[int],
        stride_: List[int],
        dilation_: List[int],
        groups: int,
        attr,
        scalars,
        algorithm,
    ):
        kernel = "torch.ops.mkldnn._convolution_pointwise"
        (inputs, constant_args, kernel_layout, _) = _prepare_convolution_fusion_create(
            cls, x, weight, bias, padding_, stride_, dilation_, groups
        )
        constant_args = constant_args + [attr, scalars, algorithm]
        return ConvolutionUnary(
            layout=kernel_layout,
            inputs=inputs,
            constant_args=constant_args,
            kernel=kernel,
        )


class ConvolutionBinary(ExternKernelAlloc):
    kernel = "torch.ops.mkldnn._convolution_pointwise.binary"

    def __init__(
        self,
        layout,
        inputs,
        constant_args=(),
        kernel="torch.ops.mkldnn._convolution_pointwise.binary",
    ):
        super().__init__(layout, inputs, constant_args)
        self.kernel = kernel

    def codegen(self, wrapper):
        wrapper.writeline(
            f"{self.get_name()} = {self.kernel}({', '.join(self.codegen_args())})"
        )
        if isinstance(self.layout, Layout):
            self.codegen_size_asserts(wrapper)

    @classmethod
    def create(
        cls,
        x: "TensorBox",
        other: "TensorBox",
        weight: "TensorBox",
        bias: "TensorBox",
        padding_: List[int],
        stride_: List[int],
        dilation_: List[int],
        groups: int,
        binary_attr: str,
        binary_alpha: Optional[float],
        unary_attr: Optional[str],
        unary_scalars: Optional[List],
        unary_algorithm: Optional[str],
    ):
        kernel = "torch.ops.mkldnn._convolution_pointwise.binary"
        (
            inputs,
            constant_args,
            kernel_layout,
            req_stride_order,
        ) = _prepare_convolution_fusion_create(
            cls, x, weight, bias, padding_, stride_, dilation_, groups
        )
        other = cls.require_stride_order(other, req_stride_order)
        inputs.insert(1, other)
        constant_args = constant_args + [
            binary_attr,
            binary_alpha,
            unary_attr,
            unary_scalars,
            unary_algorithm,
        ]
        return ConvolutionBinary(
            layout=kernel_layout,
            inputs=inputs,
            constant_args=constant_args,
            kernel=kernel,
        )


class ConvolutionBinaryInplace(ExternKernelAlloc):
    kernel = "torch.ops.mkldnn._convolution_pointwise_.binary"

    def __init__(
        self,
        kernel_layout,
        inputs,
        constant_args=(),
        kernel="torch.ops.mkldnn._convolution_pointwise_.binary",
    ):
        super().__init__(kernel_layout, inputs, constant_args)
        self.kernel = kernel

    def codegen(self, wrapper):
        wrapper.writeline(
            f"{self.get_name()} = {self.kernel}({', '.join(self.codegen_args())})"
        )

    def get_mutation_names(self):
        assert isinstance(self.layout, MutationLayout)
        return (self.layout.target.get_name(),)

    @classmethod
    def create(
        cls,
        x: "TensorBox",
        other: "TensorBox",
        weight: "TensorBox",
        bias: "TensorBox",
        padding_: List[int],
        stride_: List[int],
        dilation_: List[int],
        groups: int,
        binary_attr: str,
        binary_alpha: Optional[float],
        unary_attr: Optional[str],
        unary_scalars: Optional[List],
        unary_algorithm: Optional[str],
    ):
        kernel = "torch.ops.mkldnn._convolution_pointwise_.binary"
        (inputs, constant_args, _, _) = _prepare_convolution_fusion_create(
            cls, x, weight, bias, padding_, stride_, dilation_, groups
        )
        other = cls.realize_input(other)
        V.graph.realize_users_of(other.get_name())
        inputs.insert(1, other)
        constant_args = constant_args + [
            binary_attr,
            binary_alpha,
            unary_attr,
            unary_scalars,
            unary_algorithm,
        ]
        return ConvolutionBinaryInplace(
            kernel_layout=MutationLayout(inputs[1]),
            inputs=inputs,
            constant_args=constant_args,
            kernel=kernel,
        )


class MKLPackedLinear(ExternKernelAlloc):
    kernel = "torch.ops.mkl._mkl_linear"

    def __init__(
        self,
        layout,
        inputs,
        constant_args=(),
        kernel="torch.ops.mkl._mkl_linear",
    ):
        super().__init__(layout, inputs, constant_args)
        self.kernel = kernel

    def codegen(self, wrapper):
        wrapper.writeline(
            f"{self.get_name()} = {self.kernel}({', '.join(self.codegen_args())})"
        )

    @classmethod
    def create(cls, x, packed_w, orig_w, batch_size):
        kernel = "torch.ops.mkl._mkl_linear"

        x = cls.require_stride1(cls.realize_input(x))
        orig_w = cls.require_stride1(cls.realize_input(orig_w))
        *m, _ = x.get_size()
        oc, _ = orig_w.get_size()
        output_size = list(m) + [oc]
        output_stride = make_contiguous_strides_for(output_size)
        inputs = [x, packed_w, orig_w]
        bias = None
        constant_args = [bias, batch_size]

        return MKLPackedLinear(
            layout=FixedLayout(
                x.get_device(), x.get_dtype(), output_size, output_stride
            ),
            inputs=inputs,
            constant_args=constant_args,
            kernel=kernel,
        )


class LinearUnary(ExternKernelAlloc):
    kernel = "torch.ops.mkldnn._linear_pointwise"

    def __init__(
        self,
        layout,
        inputs,
        constant_args=(),
        kernel="torch.ops.mkldnn._linear_pointwise",
    ):
        super().__init__(layout, inputs, constant_args)
        self.kernel = kernel

    def codegen(self, wrapper):
        wrapper.writeline(
            f"{self.get_name()} = {self.kernel}({', '.join(self.codegen_args())})"
        )

    @classmethod
    def create(cls, x, w, b, attr, scalars, algorithm):
        kernel = "torch.ops.mkldnn._linear_pointwise"
        x = cls.require_stride1(cls.realize_input(x))
        w = cls.require_stride1(cls.realize_input(w))

        *m, ic = x.get_size()
        oc, ic = w.get_size()

        inputs = [x, w]
        constant_args = [attr, scalars, algorithm]
        if b is not None:
            b = cls.require_stride1(cls.realize_input(b))
            inputs.append(b)
        else:
            constant_args.insert(0, b)

        return LinearUnary(
            layout=FlexibleLayout(
                device=x.get_device(),
                dtype=x.get_dtype(),
                size=list(m) + [oc],
            ),
            inputs=inputs,
            constant_args=constant_args,
            kernel=kernel,
        )

    def apply_constraint(self):
        pass


class LinearBinary(ExternKernelAlloc):
    kernel = "torch.ops.mkldnn._linear_pointwise.binary"

    def __init__(
        self,
        layout,
        inputs,
        constant_args=(),
        kernel="torch.ops.mkldnn._linear_pointwise.binary",
    ):
        super().__init__(layout, inputs, constant_args)
        self.kernel = kernel

    def codegen(self, wrapper):
        wrapper.writeline(
            f"{self.get_name()} = {self.kernel}({', '.join(self.codegen_args())})"
        )

    @classmethod
    def create(cls, x, y, w, b, attr):
        kernel = "torch.ops.mkldnn._linear_pointwise.binary"
        x = cls.require_stride1(cls.realize_input(x))
        y = cls.require_stride1(cls.realize_input(y))
        w = cls.require_stride1(cls.realize_input(w))

        *m, ic = x.get_size()
        oc, ic = w.get_size()

        inputs = [x, y, w]
        constant_args = [attr]
        if b is not None:
            b = cls.require_stride1(cls.realize_input(b))
            inputs.append(b)
        else:
            constant_args.insert(0, b)

        return LinearBinary(
            layout=FlexibleLayout(
                device=x.get_device(),
                dtype=x.get_dtype(),
                size=list(m) + [oc],
            ),
            inputs=inputs,
            constant_args=constant_args,
            kernel=kernel,
        )

    def apply_constraint(self):
        pass


class ConvolutionTransposeUnary(ExternKernelAlloc):
    kernel = "torch.ops.mkldnn._convolution_transpose_pointwise"

    def __init__(
        self,
        layout,
        inputs,
        constant_args=(),
        kernel="torch.ops.mkldnn._convolution_transpose_pointwise",
    ):
        super().__init__(layout, inputs, constant_args)
        self.kernel = kernel

    def codegen(self, wrapper):
        wrapper.writeline(
            f"{self.get_name()} = {self.kernel}({', '.join(self.codegen_args())})"
        )

    @classmethod
    def create(
        cls,
        x: "TensorBox",
        weight: "TensorBox",
        bias: "TensorBox",
        padding_: List[int],
        output_padding_: List[int],
        stride_: List[int],
        dilation_: List[int],
        groups_: int,
        attr,
        scalars,
        algorithm,
    ):
        kernel = "torch.ops.mkldnn._convolution_transpose_pointwise"
        transposed = True
        (inputs, constant_args, kernel_layout, _,) = _prepare_convolution_fusion_create(
            cls,
            x,
            weight,
            bias,
            padding_,
            stride_,
            dilation_,
            groups_,
            transposed,
            output_padding_,
        )
        constant_args = constant_args + [attr, scalars, algorithm]
        return ConvolutionTransposeUnary(
            layout=kernel_layout,
            inputs=inputs,
            constant_args=constant_args,
            kernel=kernel,
        )


@dataclasses.dataclass
class MutableBox(IRNode):
    """
    TensorBox / StorageBox allow in-place mutation of Tensors
    """

    data: IRNode

    def __getattr__(self, name):
        fn = getattr(self.data, name)
        if callable(fn):
            return fn
        raise AttributeError(f"{type(self.data).__name__}.{name} not callable")

    def __str__(self):
        if isinstance(self.data, MutableBox):
            line0 = f"{type(self).__name__}({type(self.data).__name__}("
            endl = "))"
            inner = self.data.data
        else:
            line0 = f"{type(self).__name__}("
            inner = self.data
            endl = ")"

        lines = [
            line0,
            indent(str(inner)),
            endl,
        ]
        return "\n".join(lines)

    __repr__ = __str__


class TensorBox(MutableBox):
    @staticmethod
    def create(data):
        return TensorBox(StorageBox(data))


class StorageBox(MutableBox):
    def is_input_buffer(self):
        if isinstance(self.data, (InputBuffer, ReinterpretView)):
            return self.data.get_name() in V.graph.graph_inputs
        return False

    def realize(self):
        if isinstance(
            self.data,
            (
                ComputedBuffer,
                InputsKernel,
                InputBuffer,
                ReinterpretView,
                TemplateBuffer,
            ),
        ):
            return self.data.get_name()
        assert isinstance(self.data, (Pointwise, Reduction)), type(self.data)
        self.data = ComputedBuffer(
            name=None,
            layout=FlexibleLayout(
                device=self.data.get_device(),
                dtype=self.data.get_dtype(),
                size=self.data.get_size(),
            ),
            data=self.data,
        )
        self.data.name = V.graph.register_buffer(self.data)
        self.data.origins = self.origins
        return self.data.name

    def realize_hint(self):
        """
        Called on buffers we expect to be forced to realize later.
        """
        if isinstance(self.data, (Pointwise, Reduction)) and self.num_reads() > 1:
            self.realize()

    def has_exceeded_max_reads(self):
        return isinstance(self.data, Pointwise) and (
            self.num_reads() > config.realize_acc_reads_threshold
            or len(self.inner_fn_str()) > config.realize_bytes_threshold
        )

    def mark_reuse(self, users):
        """
        A heuristic to decide if we should realize a tensor
        that is used multiple times.
        """

        def should_realize_on_cpu(loops: Union[Pointwise, Reduction]):
            """
            The heuristic for realizing reused result of heavy ops on cpu
            """
            heavy_ops = ["exp"]  # a list of heavy ops
            fn_str = loops.inner_fn_str()
            return any([(op + "(") in fn_str for op in heavy_ops])

        if (
            users > 1
            and isinstance(self.data, (Pointwise, Reduction))
            and (
                self.num_reads() > config.realize_reads_threshold
                or len(self.inner_fn_str()) > config.realize_bytes_threshold
                or (is_cpu(self.data) and should_realize_on_cpu(self.data))
            )
        ):
            self.realize()

    @cache_on_self
    def num_reads(self):
        data = self.data
        if isinstance(data, (InputsKernel, InputBuffer, ReinterpretView)):
            return 1
        if isinstance(data, ComputedBuffer):
            read_writes = data.get_read_writes()
        else:
            assert isinstance(data, (Pointwise, Reduction)), type(data)
            read_writes = ComputedBuffer(
                name=None,
                layout=FlexibleLayout(
                    device=data.get_device(),
                    dtype=data.get_dtype(),
                    size=data.get_size(),
                ),
                data=data,
            ).get_read_writes()
        return len(read_writes.reads)


class InterpreterShim(torch.fx.Interpreter):
    def __init__(self, graph, submodules):
        """
        We don't call super() here to avoid constructing a
        GraphModule which is very expensive (it does codegen).
        """
        self.module = self
        self.graph = graph
        self.submodules = submodules
        self.garbage_collect_values = False
        self.env = {}
        self.fetch_attr = submodules.__getitem__
        self.name = "InterpreterShim"
        self.current_node = None

    def run_node(self, n: torch.fx.Node) -> Any:
        self.current_node = n
        return super().run_node(n)

    def run(self, *args, **kwargs):
        with V.set_interpreter_handler(self):
            return super().run(*args, **kwargs)


class LoopBody:
    """
    Captures the body of a Loops subclass into an FX graph.  Persists any
    indexing simplifications and makes it easier to analyze loop bodies.
    """

    def __init__(self, fn, args, var_ranges):
        super().__init__()
        self.var_ranges = var_ranges
        self.indexing_exprs = {}
        self.indexing_exprs_name = {}
        self.reads = []
        self.writes = []
        self.reads_name2expr = {}
        self.writes_name2expr = {}
        self.other = []
        self.submodules = {"get_index": self.get_index}
        self.subblocks = {}
        self.indirect_vars = []
        self.root_block = LoopBodyBlock(self, fn, args)
        self.indexing = None

    def debug_str(self):
        lines = [f"var_ranges = {dict(self.var_ranges)}"]
        lines.extend([f"{name} = {val}" for name, val in self.indexing_exprs.items()])
        lines.extend(
            [
                block.debug_str(name)
                for name, block in itertools.chain(
                    [("body", self.root_block)], self.subblocks.items()
                )
            ]
        )
        return "\n".join(lines)

    def add_index_expr(self, expr: sympy.Expr, category, buf_name):
        getattr(self, category).append(expr)
        if buf_name is not None:
            getattr(self, f"{category}_name2expr")[buf_name] = expr
        if expr not in self.indexing_exprs_name:
            name = f"index{len(self.indexing_exprs)}"
            self.indexing_exprs_name[expr] = name
            self.indexing_exprs[name] = expr
        return self.indexing_exprs_name[expr]

    def add_submodule(self, block, prefix):
        """Not actually for nn.Modules, but subblocks in generated code are mapped to FX call_module opcodes"""
        if prefix[-1].isnumeric() and prefix not in self.submodules:
            name = prefix
        else:
            name = f"{prefix}{len(self.submodules)}"
        self.submodules[name] = block
        return name

    def add_indirect(self):
        name = f"indirect{len(self.indirect_vars)}"
        var = sympy_symbol(name)
        self.indirect_vars.append(var)
        return var

    def replace_indirect(self, old, new):
        """Swap in a variable used in indirect indexing"""
        if str(old) == str(new):
            return
        self.indexing = {k: sympy_subs(v, {old: new}) for k, v in self.indexing.items()}

    def get_index(self, name):
        return self.indexing[name]

    def __call__(self, *indices):
        index = list(itertools.chain(*indices))
        assert len(index) == len(self.var_ranges), (index, self.var_ranges)
        assert all(v not in self.var_ranges for v in index)
        replacements = dict(zip(self.var_ranges.keys(), index))
        self.indexing = {
            name: sympy_subs(expr, replacements)
            for name, expr in self.indexing_exprs.items()
        }
        result = self.root_block()
        self.indexing = None
        return result


class LoopBodyBlock:
    """
    Captures the body of a Loops subclass into an FX graph.
    In normal cases there will be a 1:1 mapping between LoopBody and
    LoopBodyBlock, hower in the case of ops.masked() the masked out
    operations will manifest as an extra LoopBodyBlock.
    """

    def __init__(self, body: LoopBody, fn: Callable, args: List[Any]):
        self.body = body

        def add_index(expr, category, buf_name=None):
            return tracer.create_proxy(
                "call_module",
                "get_index",
                (self.body.add_index_expr(expr, category, buf_name),),
                {},
            )

        class CaptureIndexing(V.WrapperHandler):
            self.name = "CaptureIndexing"

            def load(self, name: str, index: sympy.Expr):
                index = add_index(index, "reads", name)
                return self._inner.load(name, index)

            def store(self, name, index, value, mode=None):
                index = add_index(index, "writes", name)
                return self._inner.store(name, index, value, mode)

            def reduction(self, name, dtype, src_dtype, reduction_type, index, value):
                index = add_index(index, "writes", name)
                return self._inner.reduction(
                    name, dtype, src_dtype, reduction_type, index, value
                )

            def index_expr(self, index, dtype):
                if isinstance(index, (int, sympy.Integer)):
                    return ops.constant(int(index), dtype)
                index = add_index(index, "other")
                return self._inner.index_expr(index, dtype)

            @staticmethod
            def masked(mask_proxy, masked_body: Callable, other_proxy):
                """
                Recursively capture the masked out body in another LoopBodyBlock
                """

                def shim(mask, other):
                    return V.ops.masked(mask, subblock, other)

                name = self.body.add_submodule(shim, "masked_subblock")
                subblock = LoopBodyBlock(self.body, masked_body, [])
                self.body.subblocks[name] = subblock
                return tracer.create_proxy(
                    "call_module", name, (mask_proxy, other_proxy), {}
                )

            @staticmethod
            def indirect_indexing(index_proxy):
                """
                Flow data from tensors into indexing formulas.
                Introduce a call_module to update the indexing.
                """

                def set_indirect(new_var):
                    self.body.replace_indirect(var, V.ops.indirect_indexing(new_var))

                var = self.body.add_indirect()
                tracer.create_proxy(
                    "call_module",
                    self.body.add_submodule(set_indirect, f"set_{var}"),
                    (index_proxy,),
                    {},
                )
                return var

        tracer = torch.fx.Tracer()
        tracer.graph = torch.fx.Graph(tracer_cls=tracer.__class__)
        proxy_ops = tracer.create_proxy("placeholder", "ops", (), {})
        from .sizevars import SimplifyIndexing

        with V.set_ops_handler(
            SimplifyIndexing(CaptureIndexing(proxy_ops), self.body.var_ranges)
        ):
            tracer.create_proxy("output", "output", (fn(*args),), {})
        self.graph = tracer.graph

    def __call__(self):
        graph = self.graph
        submodules = self.body.submodules

        return InterpreterShim(graph, submodules).run(V.get_ops_handler())

    def debug_str(self, name="block"):
        code = torch.fx.GraphModule(self.body.submodules, self.graph).code
        return re.sub(
            # strip `; del var0` suffixes to make output prettier
            r";[^\n]*",
            "",
            code.strip().replace("def forward(", f"def {name}("),
        )


class Wait(ExternKernelAlloc):
    """
    Wait should not be used by itself.  It should always be constructed in tandem
    with a collective op that produces a work to wait on.
    """

    def __init__(
        self,
        layout,
        inputs,
        constant_args=(),
    ):
        super().__init__(layout, inputs, constant_args)

    def should_allocate(self):
        return False

    def codegen(self, wrapper):
        wrapper.add_import_once(
            "from torch.distributed._functional_collectives import _wait_tensor"
        )
        (input_collective,) = [t.codegen_reference() for t in self.inputs]
        wrapper.writeline(f"{input_collective} = _wait_tensor({input_collective})")

        # wait op still needs to produce a 'buffer' that represents the tensor output.
        # this is a symbolic gesture, and it gets handled by WrapperCodegen.
        # codegen outputs a '# reuse' line that assigns the input buffer here ('input_collective')
        # to a new name (`self.get_name()`) and `del`s the old name.
        wrapper.writeline(f"{self.get_name()} = {input_collective}")

    @classmethod
    def create(cls, collective_op: "TensorBox"):
        # TODO(whc) i'm not sure what's going on here, this probably means I missed something upstream
        collective_op.decide_layout()
        return Wait(
            layout=collective_op.get_layout(),
            inputs=[collective_op],
        )

    def get_alias_names(self):
        # Signal to codegen that our output buffer isn't safe to reuse
        return [self.inputs[0].codegen_reference()]


class CollectiveKernel(ExternKernel):
    """
    Each CollectiveKernel should follow the patterns
    - it writes into a given output buffer
    - the kernel delegates into c10d processgroup, which returns a 'work' obj
    - the work obj is registered via _register_tensor_work so it can be waited on later
    """

    def __init__(self, layout, inputs, constant_args):
        super().__init__(None, layout, inputs, constant_args)
        self.name = V.graph.register_buffer(self)

    def should_allocate(self):
        return True

    def codegen_collective(self, wrapper, output_name, input_names):
        # factor so the boilerplate can be handled in CollectiveKernel.codegen
        raise NotImplementedError("Must implement")

    def codegen(self, wrapper):
        wrapper.add_import_once("import torch.distributed as dist")
        wrapper.add_import_once(
            "from torch.distributed._functional_collectives import _str_to_reduce_op, _register_tensor_work"
        )
        wrapper.add_import_once(
            "from torch.distributed.distributed_c10d import _find_or_create_pg_by_ranks_and_tag"
        )

        # extract references to our args in string form for codegen output
        input_names = [t.codegen_reference() for t in self.inputs]
        output_name = self.get_name()
        tag, ranks, group_size = self.constant_args

        # TODO: avoid more than one ref of the same pg (even though they are cached inside the api)
        wrapper.writeline(
            f"{output_name}_pg = _find_or_create_pg_by_ranks_and_tag('{tag}', {ranks}, {group_size})"
        )

        self.codegen_collective(wrapper, output_name, input_names)

        wrapper.writeline(f"_register_tensor_work({output_name}, {output_name}_work)")


class AllReduce(CollectiveKernel):
    def __init__(self, layout, inputs, constant_args, reduce_op):
        super().__init__(layout, inputs, constant_args)
        self.reduce_op = reduce_op

    @classmethod
    def create(
        cls, x: "TensorBox", reduce_op: str, tag: str, ranks: List[int], group_size: int
    ):
        x = cls.realize_input(x)

        # is there a difference between literally using x.data.layout below, vs
        # creating a new one that has the same properties?
        new_layout = FlexibleLayout(x.get_device(), x.get_dtype(), x.get_size())

        return AllReduce(
            layout=new_layout,
            inputs=[x],
            constant_args=[tag, ranks, group_size],
            reduce_op=reduce_op,
        )

    def codegen_collective(self, wrapper, output_name, input_names):
        # We must copy our input buffer sometimes, but the scheduler will help us find opportunities
        # to reuse the input buffer.  (This requires no other users of the input buffer.)
        if not wrapper.did_reuse(self, self.inputs[0]):
            wrapper.writeline(f"{output_name}.copy_({input_names[0]})")

        # At this point, output_name points to a buffer that is either
        # (1) the input buffer, which we're allowed to inplace modify
        # (2) a freshly allocated buffer, which we've copied the input into above
        wrapper.writeline(
            f"{output_name}_work = dist.all_reduce("
            f"{output_name}, async_op=True, group={output_name}_pg, op=_str_to_reduce_op('{str(self.reduce_op)}'))"
        )


class AllGatherIntoTensor(CollectiveKernel):
    def __init__(self, layout, inputs, constant_args):
        super().__init__(layout, inputs, constant_args)

    @classmethod
    def create(cls, x: "TensorBox", tag: str, ranks: List[int], group_size: int):
        x = cls.realize_input(x)

        # is there a difference between literally using x.data.layout below, vs
        # creating a new one that has the same properties?
        new_size = x.get_size()
        new_size[0] *= group_size
        new_layout = FlexibleLayout(x.get_device(), x.get_dtype(), new_size)

        # AllReduce returns a 'work' object.  But Inductor's scheduler doesn't need to know
        # about that, and we just pretend for scheduling purposes that the work obj is a 1-elem tensor.
        # Nobody should consume the output of AllReduce except 'Wait', which we control here.
        return AllGatherIntoTensor(
            layout=new_layout,
            inputs=[x],
            constant_args=[tag, ranks, group_size],
        )

    def codegen_collective(self, wrapper, output_name, input_names):
        wrapper.writeline(
            f"{output_name}_work = dist.all_gather_into_tensor("
            f"{output_name}, {input_names[0]}, async_op=True, group={output_name}_pg)"
        )


<<<<<<< HEAD
class ReduceScatterTensor(CollectiveKernel):
    def __init__(self, layout, inputs, constant_args):
=======

class ReduceScatterTensor(ExternKernel):
    def __init__(
        self,
        layout,
        inputs,
        constant_args=(),
    ):
>>>>>>> fc302406
        super().__init__(None, layout, inputs, constant_args)

    @classmethod
    def create(
        cls,
        x: "TensorBox",
        reduce_op: str,
        scatter_dim: int,
        tag: str,
        ranks: List[int],
        group_size: int,
    ):
        x = cls.realize_input(x)

        # is there a difference between literally using x.data.layout below, vs
        # creating a new one that has the same properties?
        new_size = x.get_size()
        new_size[scatter_dim] /= group_size
        new_layout = FlexibleLayout(x.get_device(), x.get_dtype(), new_size)

        return ReduceScatterTensor(
            layout=new_layout,
            inputs=[x],
<<<<<<< HEAD
            constant_args=[scatter_dim, tag, ranks, group_size],
            reduce_op=reduce_op,
=======
            constant_args=[reduce_op, scatter_dim, tag, ranks, group_size],
        )

    def codegen(self, wrapper):
        wrapper.add_import_once("import torch.distributed as dist")
        wrapper.add_import_once(
            "from torch.distributed._functional_collectives import _str_to_reduce_op, _register_tensor_work"
        )
        wrapper.add_import_once(
            "from torch.distributed.distributed_c10d import _find_or_create_pg_by_ranks_and_tag"
        )

        # extract references to our args in string form for codegen output
        (input_name,) = [t.codegen_reference() for t in self.inputs]
        output_name = self.get_name()
        reduce_op, scatter_dim, tag, ranks, group_size = self.constant_args

        # TODO: avoid more than one ref of the same pg (even though they are cached inside the api)
        wrapper.writeline(
            f"{output_name}_pg = _find_or_create_pg_by_ranks_and_tag('{tag}', {ranks}, {group_size})"
>>>>>>> fc302406
        )

    def codegen_collective(self, wrapper, output_name, input_names):
        wrapper.writeline(
            f"{output_name}_work = dist.reduce_scatter_tensor("
            f"{output_name}, {input_names[0]}, "
            f"async_op=True, group={output_name}_pg, op=_str_to_reduce_op('{str(self.reduce_op)}'))"
        )<|MERGE_RESOLUTION|>--- conflicted
+++ resolved
@@ -4340,21 +4340,20 @@
             f"{output_name}, {input_names[0]}, async_op=True, group={output_name}_pg)"
         )
 
-
-<<<<<<< HEAD
+        # At this point, output_name points to a fresh buffer
+        wrapper.writeline(
+            f"{output_name}_work = dist.all_gather_into_tensor({output_name}, {input_names[0]}, async_op=True,"
+            f" group={output_name}_pg)"
+        )
+        wrapper.writeline(f"_register_tensor_work({output_name}, {output_name}_work)")
+
+
 class ReduceScatterTensor(CollectiveKernel):
-    def __init__(self, layout, inputs, constant_args):
-=======
-
-class ReduceScatterTensor(ExternKernel):
-    def __init__(
-        self,
-        layout,
-        inputs,
-        constant_args=(),
-    ):
->>>>>>> fc302406
-        super().__init__(None, layout, inputs, constant_args)
+    def __init__(self, layout, inputs, constant_args, reduce_op, scatter_dim):
+        super().__init__(layout, inputs, constant_args)
+        self.reduce_op = reduce_op
+        # TODO support dim
+        self.scatter_dim = scatter_dim
 
     @classmethod
     def create(
@@ -4377,31 +4376,9 @@
         return ReduceScatterTensor(
             layout=new_layout,
             inputs=[x],
-<<<<<<< HEAD
-            constant_args=[scatter_dim, tag, ranks, group_size],
+            constant_args=[tag, ranks, group_size],
             reduce_op=reduce_op,
-=======
-            constant_args=[reduce_op, scatter_dim, tag, ranks, group_size],
-        )
-
-    def codegen(self, wrapper):
-        wrapper.add_import_once("import torch.distributed as dist")
-        wrapper.add_import_once(
-            "from torch.distributed._functional_collectives import _str_to_reduce_op, _register_tensor_work"
-        )
-        wrapper.add_import_once(
-            "from torch.distributed.distributed_c10d import _find_or_create_pg_by_ranks_and_tag"
-        )
-
-        # extract references to our args in string form for codegen output
-        (input_name,) = [t.codegen_reference() for t in self.inputs]
-        output_name = self.get_name()
-        reduce_op, scatter_dim, tag, ranks, group_size = self.constant_args
-
-        # TODO: avoid more than one ref of the same pg (even though they are cached inside the api)
-        wrapper.writeline(
-            f"{output_name}_pg = _find_or_create_pg_by_ranks_and_tag('{tag}', {ranks}, {group_size})"
->>>>>>> fc302406
+            scatter_dim=scatter_dim,
         )
 
     def codegen_collective(self, wrapper, output_name, input_names):
