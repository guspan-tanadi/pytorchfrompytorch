import logging
import operator
import os
import re
import sys
import time
from typing import Dict, List, Optional, Set

import sympy

import torch
import torch.fx
from torch._decomp import get_decompositions
from torch._dynamo.utils import dynamo_timed
from torch.fx.experimental.symbolic_shapes import (
    magic_methods,
    method_to_operator,
    ShapeEnv,
    SymTypes,
)
from torch.utils._mode_utils import no_dispatch

from .._dynamo import config as dynamo_config

from . import config, ir
from .codegen.wrapper import CppWrapperCodeGen, WrapperCodeGen
from .exc import (
    LoweringException,
    MissingOperatorWithDecomp,
    MissingOperatorWithoutDecomp,
)
from .ir import Constant, FixedLayout, InputBuffer, Pointwise, Reduction, TensorBox
from .lowering import (
    FALLBACK_ALLOW_LIST,
    layout_constraints,
    lowerings,
    make_fallback,
    needs_realized_inputs,
)
from .sizevars import CppSizeVarAllocator, SizeVarAllocator
from .utils import (
    convert_shape_to_inductor,
    gather_origins,
    get_dtype_size,
    sympy_product,
)
from .virtualized import V

log = logging.getLogger(__name__)


def supported_dtype_of_cpp_wrapper(dtype):
    supported_dtype = {
        torch.float32,
        torch.float64,
        torch.int64,
        torch.int32,
        torch.int16,
        torch.int8,
        torch.uint8,
        torch.bool,
        # torch.float16, # TODO: implement this
        # torch.bfloat16, # TODO: implement this
    }
    return dtype in supported_dtype


def is_magic_method(op):
    magic_ops = {method_to_operator(m) for m in magic_methods}
    return op in magic_ops


class GraphLowering(torch.fx.Interpreter):
    def symbolic_sizes_strides(self, ex: torch.Tensor):
        """
        Support dynamic shapes and dynamic strides by assigning variables
        to each dimension.  We duck-shape tensors, so if two tensors
        have the same size they get assigned the same symbolic variable.
        """
        if self.reuse_shape_env:
            return convert_shape_to_inductor(ex.size()), convert_shape_to_inductor(
                ex.stride()
            )
        else:
            from torch._dynamo.source import ConstantSource

            # TODO: this should not be needed once #93059 lands
            # https://github.com/pytorch/pytorch/pull/94031#discussion_r1096044816
            # TODO: make a dedicated UnknownSource for this?
            source = ConstantSource(
                f"__unknown_tensor_{len(self._shape_env.var_to_val)}"
            )
            (
                size,
                stride,
                _,
            ) = self._shape_env.create_symbolic_sizes_strides_storage_offset(ex, source)

        size = [i.node.expr if isinstance(i, torch.SymInt) else i for i in size]
        stride = [i.node.expr if isinstance(i, torch.SymInt) else i for i in stride]
        return size, stride

    def static_sizes_strides(self, ex: torch.Tensor):
        """
        Primarily used to weights
        """
        size = [sympy.Integer(i) for i in ex.size()]
        stride = [sympy.Integer(i) for i in ex.stride()]
        return size, stride

    def __init__(
        self,
        gm: torch.fx.GraphModule,
        shape_env=None,
        num_static_inputs=None,
        graph_id=None,
    ):
        super().__init__(gm)
        self.extra_traceback = False  # we do our own error wrapping
        if shape_env is None:
            shape_env = ShapeEnv()
            self.reuse_shape_env = False
        else:
            self._shape_env = shape_env
            self.reuse_shape_env = True
        self._shape_env = shape_env
        self.sizevars = SizeVarAllocator(shape_env)
        self.graph_inputs: Dict[str, TensorBox] = {}
        self.graph_inputs_original: Dict[str, InputBuffer] = {}
        self.graph_outputs: Optional[List[ir.IRNode]] = None
        self.device_types: Set[str] = set()
        self.buffers: List[ir.ComputedBuffer] = []
        self.constants: Dict[str, torch.Tensor] = {}
        self.removed_buffers: Set[str] = set()
        self.inplaced_to_remove: Set[str] = set()
        self.wrapper_code = None
        self.num_static_inputs = num_static_inputs
        self.mutated_inputs: Set[str] = set()
        self.unaligned_buffers: Set[str] = set()
        self.randomness_offset = sympy.Integer(0)
        self.randomness_seeds: List[str] = []
        self.name_to_buffer: Dict[str, ir.ComputedBuffer] = {}
        self.creation_time = time.time()
        self.name = "GraphLowering"
        self._can_use_cpp_wrapper = config.cpp_wrapper
        self.graph_id = graph_id
        self.scheduler = None
        self._warned_fallback = {"aten.convolution_backward"}

    def warn_fallback(self, name):
        if name not in self._warned_fallback:
            self._warned_fallback.add(name)
            log.info(f"Using FallbackKernel: {name}")

    @property
    def fake_mode(self):
        return V.fake_mode

    def get_buffer(self, buffer_name: str):
        if buffer_name in self.name_to_buffer:
            return self.name_to_buffer[buffer_name]
        if buffer_name in self.graph_inputs:
            return self.graph_inputs[buffer_name]
        return None

    def get_dtype(self, buffer_name: str):
        if buffer_name in self.constants:
            return self.constants[buffer_name].dtype
        if buffer_name in self.name_to_buffer:
            return self.name_to_buffer[buffer_name].get_dtype()
        if buffer_name in self.graph_inputs:
            return self.graph_inputs[buffer_name].get_dtype()
        m = re.match(r"as_strided\(([a-zA-Z0-9_]+),", buffer_name)
        if m:
            return self.get_dtype(m.group(1))
        raise KeyError(f"could not find {buffer_name}")

    def random_seed_buffer(self, device: torch.device):
        """
        Return a device-unique 1-element tensor storing our RNG seed.
        This will get initialized at the start of each graph in
        `wrapper.py`.

        Note this is only used by cuda backends.  The CPU backend handles
        RNG seeds as a sizevar.
        """
        name = f"seed_{device.type}_{device.index}"
        if name not in self.constants:
            self.constants[name] = torch.zeros((), device=device, dtype=torch.int64)
            self.randomness_seeds.append(name)

        return ir.RandSeedBuffer(
            name=name,
            layout=ir.FixedLayout(
                device=device,
                dtype=torch.int64,
                size=[],
                stride=[],
            ),
        )

    def increment_randomness_offset(self, numel):
        """
        A global counter of how many random numbers we have handed out so far.
        """
        offset = self.randomness_offset
        self.randomness_offset = offset + numel
        return offset

    @dynamo_timed
    def run(self, *args):
        return super().run(*args)

    def disable_cpp_wrapper(self, cond):
        self._can_use_cpp_wrapper = False
        log.debug("Set _can_use_cpp_wrapper to False due to %s", cond)

    def check_buffer_for_cpp_wrapper(self, buffer: ir.ComputedBuffer):
        if isinstance(buffer, ir.ExternKernel):
            if not getattr(buffer, "cpp_kernel", False):
                self.disable_cpp_wrapper("ExternKernel")

    def register_buffer(self, buffer: ir.ComputedBuffer):
        if config.cpp_wrapper:
            self.check_buffer_for_cpp_wrapper(buffer)

        name = f"buf{len(self.buffers)}"
        self.buffers.append(buffer)
        self.name_to_buffer[name] = buffer
        return name

    def realize_users_of(self, name: str):
        """
        When a buffer is mutated we need to make sure all the reads to
        the old version are realized before the mutation happens.
        """
        assert isinstance(name, str)

        def visit(value):
            if isinstance(value, (list, tuple)):
                return [visit(x) for x in value]
            if isinstance(value, ir.IRNode):
                if value.is_user_of(name):
                    value.realize()
            return value

        for key, value in self.env.items():
            try:
                visit(value)
            except Exception:
                log.warning("error in realize_users_of", exc_info=True)

    def add_tensor_constant(self, data):
        def allocate():
            for name, value in self.constants.items():
                if (
                    data.size() == value.size()
                    and data.stride() == value.stride()
                    and data.dtype == value.dtype
                    and data.device == value.device
                    and torch.eq(data, value).all()
                ):
                    return name
            name = f"constant{len(self.constants)}"
            self.constants[name] = data
            return name

        return TensorBox.create(
            ir.ConstantBuffer(
                allocate(),
                FixedLayout(data.device, data.dtype, *self.static_sizes_strides(data)),
            )
        )

    def constant_name(self, name: str, device_override: torch.device):
        """
        We AOT copy constants to the devices they are needed on.
        If device_override doesn't match the constant's device, then
        copy it and return a different name.
        """
        if self.constants[name].device == device_override or device_override is None:
            return name
        alt_name = f"{name}_{device_override.type}{device_override.index or 0}"
        if alt_name not in self.constants:
            self.constants[alt_name] = self.constants[name].to(device_override)
        return alt_name

    def placeholder(self, target: str, args, kwargs):
        example: torch.Tensor = super().placeholder(target, args, kwargs)
        if isinstance(example, SymTypes):
            expr = example.node.expr
            self.graph_inputs[target] = expr
            return expr
        # todo(chilli): We can remove the last check once we turn buffers into
        # static shape tensors. That's a hack to workaround Inductor believing
        # the buffer should be static but us passing in a fake tensor with
        # symbolic shapes.
        if (
            config.static_weight_shapes
            and (
                len(self.graph_inputs) < self.num_static_inputs
                or not dynamo_config.dynamic_shapes
            )
            and not example._has_symbolic_sizes_strides
        ):
            # the first N inputs are weights
            sizes, strides = self.static_sizes_strides(example)
        else:
            sizes, strides = self.symbolic_sizes_strides(example)
        # TODO(jansel): handle input aliasing
        tensor = TensorBox.create(
            InputBuffer(
                target,
                FixedLayout(example.device, example.dtype, sizes, strides),
            )
        )
        self.graph_inputs[target] = tensor
        self.graph_inputs_original[target] = tensor.data.data
        self.device_types.add(example.device.type)
        return tensor

    def call_function(self, target, args, kwargs):
        if target is operator.getitem and isinstance(args[0], (list, tuple)):
            return super().call_function(target, args, kwargs)

        if hasattr(target, "_inductor_lowering_function"):
            # passthrough lowerings from .pattern_matcher
            return target(*args, **kwargs)

        if target not in lowerings:
            base_name = target.name().split(".")[0]
            if base_name in FALLBACK_ALLOW_LIST:
                make_fallback(target)
            elif config.implicit_fallbacks:
                error = (
                    MissingOperatorWithDecomp
                    if get_decompositions([target])
                    else MissingOperatorWithoutDecomp
                )
                log.info(
                    "Creating implicit fallback for:\n%s",
                    error.operator_str(target, args, kwargs),
                )
                make_fallback(target)
            elif get_decompositions([target]):
                # There isn't a good way to dynamically patch this in
                # since AOT Autograd already ran.  The error message tells
                # the user how to fix it.
                raise MissingOperatorWithDecomp(target, args, kwargs)
            else:
                raise MissingOperatorWithoutDecomp(target, args, kwargs)

<<<<<<< HEAD
            try:
                out = lowerings[target](*args, **kwargs)
                return out
            except Exception as e:
                raise LoweringException(e, target, args, kwargs).with_traceback(
                    e.__traceback__
                ) from None
=======
        try:
            out = lowerings[target](*args, **kwargs)
            return out
        except Exception as e:
            log.exception("Error from lowering")
            raise LoweringException(e, target, args, kwargs) from e
>>>>>>> 9765bdfe

    def get_attr(self, target, args, kwargs):
        # this is a constant
        value = getattr(self.module, target)
        with no_dispatch():
            if value.shape == ():
                return Constant(value.item(), value.dtype, value.device)
            if len(value.shape) == 1 and value.shape[0] <= 8:
                # tensor lowering has constant inlining logic
                from .lowering import tensor

                return tensor(value.tolist(), dtype=value.dtype, device=value.device)

        return self.add_tensor_constant(value)

    def call_module(self, target, args, kwargs):
        raise AssertionError()

    def call_method(self, target, args, kwargs):
        raise AssertionError()

    def output(self, target, args, kwargs):
        result = super().output(target, args, kwargs)
        assert isinstance(result, (tuple, list)), type(result)
        assert all(
            isinstance(
                x,
                (
                    TensorBox,
                    ir.Constant,
                    type(None),
                    ir.ConstantBuffer,
                    sympy.Expr,
                    int,
                ),
            )
            for x in result
        ), result
        self.graph_outputs = [ir.ExternKernel.realize_input(x) for x in result]
        for name, value in self.graph_inputs.items():
            assert isinstance(value, (TensorBox, sympy.Expr))
            if not isinstance(value, TensorBox):
                continue
            value.realize()
            assert isinstance(value, TensorBox)
            value = value.data
            assert isinstance(value, ir.StorageBox)
            value_storage_box = value
            value = value.data
            if not isinstance(value, InputBuffer) or value.get_name() != name:
                # one of our inputs was mutated, need to turn that into a copy
                ir.MutationLayout.realize_into(value, self.graph_inputs_original[name])
                # replace output with mutated input
                try:
                    ind = self.graph_outputs.index(value_storage_box)
                    self.graph_outputs[ind] = self.graph_inputs_original[name]
                except ValueError:
                    pass

        self.finalize()

    def finalize(self):
        for buf in self.buffers:
            buf.decide_layout()

    def run_node(self, n: torch.fx.Node):
        origins = {n}
        if n.op == "call_function":
            args, kwargs = self.fetch_args_kwargs_from_env(n)
            origins |= gather_origins(args, kwargs)
        with ir.IRNode.current_origins(origins):
            if n.op == "call_function" and n.target in layout_constraints:
                args, kwargs = self.fetch_args_kwargs_from_env(n)
                args, kwargs = layout_constraints[n.target](n, *args, **kwargs)
                result = self.call_function(n.target, args, kwargs)
            elif is_magic_method(n.target):
                if isinstance(n.meta["val"], torch.SymInt):
                    result = n.meta["val"].node.expr
                else:
                    result = super().run_node(n)
            else:
                result = super().run_node(n)

            # require the same stride order for dense outputs,
            # 1. user-land view() will not throw because inductor
            # output different strides than eager
            # long term the solution is to make view() always succeed
            # with infallible strides.
            # 2: as_strided ops, we need make sure its input has same size/stride with
            # eager model to align with eager behavior.
            as_strided_ops = [
                torch.ops.aten.as_strided.default,
                torch.ops.aten.as_strided_.default,
                torch.ops.aten.as_strided_scatter.default,
            ]
            if any(
                user.op == "output" or user.target in as_strided_ops for user in n.users
            ) and isinstance(n.meta["val"], torch.Tensor):
                strides = n.meta["val"].stride()
                dense = torch._prims_common.is_non_overlapping_and_dense(n.meta["val"])
                # requiring a stride order for a non-dense output wouldn't
                # recreate the same strides, and would fail with view, defer for now.
                if dense and len(strides):
                    result = ir.ExternKernel.require_stride_order(
                        result, ir.get_stride_order(strides)
                    )

            # Realize if (1) any user need inputs realized, or (2) there is
            # already too many reads and rematerializing can be bad.
            num_users = len(set(n.users))
            if num_users > 1 and isinstance(result, TensorBox):
                for user in n.users:
                    if user.target in needs_realized_inputs:
                        result.realize_hint()
                        # This inclusion is somewhat controversial (from
                        # discussion between Horace, Natalia, and Elias).
                        # Currently, it's not very clear why this is helpful.
                        # The general idea here is that even though a node may
                        # have FlexibleLayout, we still often *treat* it as if
                        # it was contiguous. This appears to sometime result in
                        # suboptimal behavior.
                        #
                        # When we do a better job selecting layout, we should
                        # revisit this.
                        need_fixed_layout = [
                            torch.ops.aten.convolution.default,
                            torch.ops.aten.convolution_backward.default,
                            torch.ops.aten.mm.default,
                            torch.ops.aten._int_mm.default,
                        ]
                        if torch._C.has_mkldnn:
                            need_fixed_layout += [
                                torch.ops.mkldnn._convolution_pointwise.default,
                                torch.ops.mkldnn._convolution_pointwise.binary,
                                torch.ops.mkldnn._convolution_pointwise_.binary,
                                torch.ops.mkldnn._convolution_transpose_pointwise.default,
                                torch.ops.mkldnn._linear_pointwise.default,
                                torch.ops.mkldnn._linear_pointwise.binary,
                            ]
                            if torch._C.has_mkl:
                                need_fixed_layout += [torch.ops.mkl._mkl_linear.default]
                        if user.target in need_fixed_layout:
                            result = ir.ExternKernel.require_stride_order(
                                result, ir.get_stride_order(n.meta["val"].stride())
                            )
                    if user.op == "output":
                        if isinstance(result.data.data, (Pointwise, Reduction)):
                            result.realize()

                # TODO(jansel): introduce a store vs inline choice
                result.mark_reuse(len(n.users))

            # Realize if the IRNode already has accumulated lots of reads
            if isinstance(result, TensorBox) and result.has_exceeded_max_reads():
                # Prevent excessive accumulation in a computed buffer, when
                # there are multiple branches meach with small number of memory
                # reads, but they converge to a user.
                result.realize_hint()

        return result

    def check_platform(self):
        if sys.platform != "linux":
            self.disable_cpp_wrapper("platform not linux")

    def check_profiler_mark_wrapper_call(self):
        if config.profiler_mark_wrapper_call:
            self.disable_cpp_wrapper("profiler not supported")

    def check_device_for_cpp_buffer(self):
        if len(self.device_types) == 1:
            device = self.device_types.pop()
            if device == "cpu":
                return
        self.disable_cpp_wrapper("device not CPU")

    def check_input_for_cpp_buffer(self):
        for _, value in self.graph_inputs.items():
            if not supported_dtype_of_cpp_wrapper(value.get_dtype()):
                self.disable_cpp_wrapper("unsupported inputs dtype")

    def check_constant_for_cpp_buffer(self):
        if self.constants:
            self.disable_cpp_wrapper("Constants")

    def check_cpp_wrapper(self):
        self.check_platform()
        self.check_profiler_mark_wrapper_call()
        self.check_device_for_cpp_buffer()
        self.check_input_for_cpp_buffer()
        self.check_constant_for_cpp_buffer()

    def init_wrapper_code(self):
        if config.cpp_wrapper:
            self.check_cpp_wrapper()
            if self._can_use_cpp_wrapper:
                self.sizevars = CppSizeVarAllocator(self._shape_env)
                self.wrapper_code = CppWrapperCodeGen()
                return
        self.wrapper_code = WrapperCodeGen()
        return

    def codegen(self):
        from .scheduler import Scheduler

        self.init_wrapper_code()

        self.scheduler = Scheduler(self.buffers)
        assert self.scheduler is not None  # mypy can't figure this out
        self.scheduler.codegen()
        assert self.wrapper_code is not None
        return self.wrapper_code.generate()

    def count_bytes(self):
        from .scheduler import FusedSchedulerNode, NopKernelSchedulerNode, Scheduler

        scheduler = Scheduler(self.buffers)

        def get_read_write_buffers_sizes(node):
            if isinstance(node, NopKernelSchedulerNode):
                return 0
            reads = {dep.name for dep in node.read_writes.reads}
            writes = {dep.name for dep in node.read_writes.writes}

            def is_materialized(buf):
                buf_uses = {user.node for user in scheduler.name_to_node[buf].users}
                return len(buf_uses - set(node.snodes)) > 0

            if isinstance(node, FusedSchedulerNode):
                removed_buffers = {dep for dep in writes if not is_materialized(dep)}
                writes = writes - removed_buffers
                reads = reads - removed_buffers
            node_bytes = 0
            for buf in reads | writes:
                if buf in self.name_to_buffer:
                    buf = self.name_to_buffer[buf]
                elif buf in self.graph_inputs:
                    buf = self.graph_inputs[buf]
                else:
                    continue

                node_bytes += V.graph.sizevars.size_hint(
                    sympy_product(buf.get_size())
                ) * get_dtype_size(buf.get_dtype())
            return node_bytes

        total_bytes = 0
        node_counts = []
        for node in scheduler.nodes:
            num_bytes = get_read_write_buffers_sizes(node)
            node_counts.append((node, num_bytes // 4))
            total_bytes += num_bytes
        return total_bytes, node_counts

    @dynamo_timed
    def compile_to_module(self):
        from .codecache import PyCodeCache

        code = self.codegen()
        if config.debug:
            print(code)

        mod = PyCodeCache.load(code)
        for name, value in self.constants.items():
            setattr(mod, name, value)

        if config.benchmark_kernel:
            print(f"Compiled module path: {mod.__file__}", file=sys.stderr)
        V.debug.output_code(mod.__file__)
        V.debug.rename(os.path.splitext(mod.__file__)[0] + ".debug")
        return mod

    def compile_to_fn(self):
        return self.compile_to_module().call

    def get_output_names(self):
        assert self.graph_outputs is not None
        return [
            node.get_name()
            for node in self.graph_outputs
            if not isinstance(node, ir.NoneAsConstantBuffer)
            and not isinstance(node, ir.ShapeAsConstantBuffer)
        ]

    def is_unspec_arg(self, name: str):
        # dynamo wraps unspec variable as 0d CPU tensor,
        # need to convert to scalar during codegen (triton only)
        return (
            name in self.graph_inputs.keys()
            and self.graph_inputs[name].get_numel() == 1
            and self.graph_inputs[name].get_device().type == "cpu"
        )<|MERGE_RESOLUTION|>--- conflicted
+++ resolved
@@ -350,22 +350,13 @@
             else:
                 raise MissingOperatorWithoutDecomp(target, args, kwargs)
 
-<<<<<<< HEAD
-            try:
-                out = lowerings[target](*args, **kwargs)
-                return out
-            except Exception as e:
-                raise LoweringException(e, target, args, kwargs).with_traceback(
-                    e.__traceback__
-                ) from None
-=======
         try:
             out = lowerings[target](*args, **kwargs)
             return out
         except Exception as e:
-            log.exception("Error from lowering")
-            raise LoweringException(e, target, args, kwargs) from e
->>>>>>> 9765bdfe
+            raise LoweringException(e, target, args, kwargs).with_traceback(
+                e.__traceback__
+            ) from None
 
     def get_attr(self, target, args, kwargs):
         # this is a constant
