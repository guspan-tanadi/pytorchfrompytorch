#define TORCH_ASSERT_NO_OPERATORS
#include <ATen/native/cuda/Sort.h>
#include <ATen/core/TensorBase.h>
#include <ATen/core/Array.h>
#include <ATen/Dispatch.h>
#include <ATen/cuda/cub.cuh>
#include <ATen/cuda/CUDAContext.h>
#include <ATen/cuda/detail/KernelUtils.h>
#include <ATen/cuda/detail/OffsetCalculator.cuh>
#include <ATen/native/cuda/SortUtils.cuh>
#include <ATen/native/cuda/SortingCommon.cuh>

#include <limits>
#include <c10/core/DeviceArray.h>

namespace at::native {

template <typename T>
static int minimum_grid_for_occupancy(T kernel, int max_block_size) {
  int minGridSize;
  int blockSize;
  C10_CUDA_CHECK(cudaOccupancyMaxPotentialBlockSize(
      &minGridSize,
      &blockSize,
      kernel,
      /*dynamicSMemSize=*/0,
      max_block_size));
  return minGridSize;
}

// For very small sorts, use bitonicSortKVInPlace which performs
// better because it can sort multiple arrays within the same block of
// threads, improving occupancy.
//
// TODO: cub in CUDA 11.6 has a WarpMergeSort primitive that could
// replace the bitonic sort here.
struct SmallBitonicSort {
  template <int A, typename K, typename V, typename IndexType>
  void sort(
      at::cuda::detail::TensorInfo<K, IndexType> keyInfo,
      IndexType keySlices,
      IndexType keySliceSize,
      IndexType keySliceStride,
      at::cuda::detail::TensorInfo<V, IndexType> valueInfo,
      IndexType valueSliceStride,
      bool descending) {
    constexpr int sort_size = 32;
    constexpr int max_block_y = 16;
    constexpr int items_per_thread = 2;
    static_assert(sort_size % items_per_thread == 0, "");
    constexpr int block_x = sort_size / items_per_thread;

    TORCH_INTERNAL_ASSERT(keySliceSize <= sort_size);

    // Scale batch size down if the grid would be too small
    const auto min_grid = minimum_grid_for_occupancy(
        bitonicSortKVInPlace<
            A, -1, block_x, max_block_y,
            K, V, LTOp<K, true>, IndexType>,
        block_x * max_block_y);
    const auto max_batch = std::max(IndexType{1}, keySlices / min_grid);
    const int block_y = std::min(IndexType(max_block_y), max_batch);
    dim3 block(block_x, block_y);

    dim3 grid;
    const int grid_count = (keySlices + block_y - 1) / block_y;
    TORCH_INTERNAL_ASSERT(getGridFromTiles(grid_count, grid),
                          "Too many slices to sort");
    const auto stream = at::cuda::getCurrentCUDAStream();

    if (descending) {
      bitonicSortKVInPlace<A, -1, block_x, max_block_y>
        <<<grid, block, 0, stream>>>(
          keyInfo,
          keySlices,
          keySliceSize,
          keySliceStride,
          valueInfo,
          valueSliceStride,
          GTOp<K, true>());
      C10_CUDA_KERNEL_LAUNCH_CHECK();
    } else {
      bitonicSortKVInPlace<A, -1, block_x, max_block_y>
        <<<grid, block, 0, stream>>>(
          keyInfo,
          keySlices,
          keySliceSize,
          keySliceStride,
          valueInfo,
          valueSliceStride,
          LTOp<K, true>());
      C10_CUDA_KERNEL_LAUNCH_CHECK();
    }
  }
};

<<<<<<< HEAD
// For medium sizes (32 < n <= 4096) use radixSortKVInplace for better
// performance than the bitonic sort kernel.
=======
#if HAS_WARP_MERGE_SORT()

// For small sorts (n <= 128) we use warpMergeSortKVInPlace which
// sorts one slice per warp and potentially multiple slices in the
// same block for improved occupancy with large batch sizes.
template <int sort_size>
struct WarpMergeSort {

  template <int A, typename K, typename V, typename IndexType>
  void sort(
      at::cuda::detail::TensorInfo<K, IndexType> keyInfo,
      IndexType keySlices,
      IndexType keySliceSize,
      IndexType keySliceStride,
      at::cuda::detail::TensorInfo<V, IndexType> valueInfo,
      IndexType valueSliceStride,
      bool descending) {
    constexpr int max_block_y = 16;
    const int block_x = at::cuda::warp_size();

    TORCH_INTERNAL_ASSERT(keySliceSize <= sort_size);

    // Scale batch size down if the grid would be too small
    const auto min_grid = minimum_grid_for_occupancy(
        warpMergeSortKVInPlace<
            A, -1, sort_size, max_block_y,
            K, V, LTOp<K, true>, IndexType>,
        block_x * max_block_y);
    const auto max_batch = std::max(IndexType{1}, keySlices / min_grid);
    const int block_y = std::min(IndexType(max_block_y), max_batch);
    dim3 block(block_x, block_y);

    dim3 grid;
    const int grid_count = (keySlices + block_y - 1) / block_y;
    TORCH_INTERNAL_ASSERT(getGridFromTiles(grid_count, grid),
                          "Too many slices to sort");
    const auto stream = at::cuda::getCurrentCUDAStream();

    if (descending) {
      const K invalid_key = at::numeric_limits<K>::lower_bound();
      warpMergeSortKVInPlace<A, -1, sort_size, max_block_y>
        <<<grid, block, 0, stream>>>(
          keyInfo,
          keySlices,
          keySliceSize,
          keySliceStride,
          valueInfo,
          valueSliceStride,
          GTOp<K, true>(),
          invalid_key);
      C10_CUDA_KERNEL_LAUNCH_CHECK();
    } else {
      const K invalid_key = []{
        // NAN is sorted after inf
        if constexpr(has_nan<K>()) {
          return K(NAN);
        }
        return at::numeric_limits<K>::upper_bound();
      }();
      warpMergeSortKVInPlace<A, -1, sort_size, max_block_y>
        <<<grid, block, 0, stream>>>(
          keyInfo,
          keySlices,
          keySliceSize,
          keySliceStride,
          valueInfo,
          valueSliceStride,
          LTOp<K, true>(),
          invalid_key);
      C10_CUDA_KERNEL_LAUNCH_CHECK();
    }
  }
};

#endif // !HAS_WARP_MERGE_SORT()

// For medium sizes (128 < n <= 4096) use radixSortKVInplace.
>>>>>>> 902ee13a
struct MediumRadixSort {

  template <int A, typename K, typename V, typename IndexType>
  void sort(
      at::cuda::detail::TensorInfo<K, IndexType> keyInfo,
      IndexType keySlices,
      IndexType keySliceSize,
      IndexType keySliceStride,
      at::cuda::detail::TensorInfo<V, IndexType> valueInfo,
      IndexType valueSliceStride,
      bool descending) {

#define HANDLE_CASE(SIZE, ITEMS_PER_THREAD)         \
    fixed_size_sort<A, SIZE, ITEMS_PER_THREAD>(     \
        keyInfo,                                    \
        keySlices,                                  \
        keySliceSize,                               \
        keySliceStride,                             \
        valueInfo,                                  \
        valueSliceStride,                           \
        descending)

    int64_t ceilPowerOf2 = nextHighestPowerOf2(keySliceSize);
    TORCH_INTERNAL_ASSERT(ceilPowerOf2 <= 4096);
    switch (ceilPowerOf2) {
      case 4096:
        HANDLE_CASE(4096, 32);
        break;
      case 2048:
        HANDLE_CASE(2048, 32);
        break;
      case 1024:
      case 512:
      case 256:
        HANDLE_CASE(1024, 32);
        break;
      case 128:
      case 64:
<<<<<<< HEAD
        HANDLE_CASE(128, 4);
        break;
=======
#if !HAS_WARP_MERGE_SORT()
        HANDLE_CASE(128, 4);
        break;
#endif
>>>>>>> 902ee13a
      case 32:
      case 16:
      case 8:
      case 4:
      case 2:
<<<<<<< HEAD
        HANDLE_CASE(32, 2);
=======
#if HAS_WARP_MERGE_SORT()
        TORCH_INTERNAL_ASSERT(
            false, "Expected size <= 128 to be handled by a different algorithm");
#else
        HANDLE_CASE(32, 2);
#endif
>>>>>>> 902ee13a
        break;
      case 1:
        /* Nothing to do, data already sorted */
        break;
      default:
        TORCH_INTERNAL_ASSERT(false);
    }
#undef HANDLE_CASE

  }

  template <int A, int sort_size, int items_per_thread,
            typename K, typename V, typename IndexType>
  void fixed_size_sort(
      at::cuda::detail::TensorInfo<K, IndexType> keyInfo,
      IndexType keySlices,
      IndexType keySliceSize,
      IndexType keySliceStride,
      at::cuda::detail::TensorInfo<V, IndexType> valueInfo,
      IndexType valueSliceStride,
      bool descending) {
    static_assert(sort_size % items_per_thread == 0, "");
    constexpr int block = sort_size / items_per_thread;
    dim3 grid;
    TORCH_INTERNAL_ASSERT(getGridFromTiles(keySlices, grid),
                          "Too many slices to sort");

    const auto stream = at::cuda::getCurrentCUDAStream();
    radixSortKVInPlace<A, -1, block, items_per_thread>
        <<<grid, block, 0, stream>>>(
          keyInfo,
          keySlices,
          keySliceSize,
          keySliceStride,
          valueInfo,
          valueSliceStride,
          descending);
    C10_CUDA_KERNEL_LAUNCH_CHECK();
  }
};

template <typename Sorter>
void sortCommon(Sorter sorter, const TensorBase &key, const TensorBase &value,
                int dim, bool descending) {
  TORCH_CHECK(key.sizes() == value.sizes(),
              "Key tensor must have same size as value tensor");
  int dims = value.dim();
  TORCH_CHECK(dims <= MAX_DIMS, "value tensor has too many dimensions");
  // if key and value tensors have the same size, we do not need to check both

  ptrdiff_t inElements = key.numel();

  if (inElements == 0) {
    return;
  }

  int64_t keySliceSize = key.size(dim);
  ptrdiff_t keySlices = inElements / keySliceSize;

#define HANDLE_SORT_CASE(TYPE, A)                   \
  sorter.template sort<A>(                          \
      keyInfo,                                      \
      (TYPE) keySlices,                             \
      (TYPE) keySliceSize,                          \
      (TYPE) keyInfo.strides[collapseKeyDim],       \
      valueInfo,                                    \
      (TYPE) valueInfo.strides[collapseValueDim],   \
      descending)

  // The constructed key/value tensor info is used to select the slice
  // we are sorting on a per-block basis
  // The constructed key/value tensor info is used to select the slice
  // we are sorting on a per-block basis
  AT_DISPATCH_ALL_TYPES_AND3(at::ScalarType::Half, at::ScalarType::BFloat16, at::ScalarType::Bool, key.scalar_type(), "sortKeyValueInplace", [&]  {
    if (at::cuda::detail::canUse32BitIndexMath(key)) {
      at::cuda::detail::TensorInfo<scalar_t, unsigned int> keyInfo =
        at::cuda::detail::getTensorInfo<scalar_t, unsigned int>(key);
      at::cuda::detail::TensorInfo<int64_t, unsigned int> valueInfo =
        at::cuda::detail::getTensorInfo<int64_t, unsigned int>(value);

      auto strideKey = keyInfo.strides[dim];
      keyInfo.sizes[dim] = 1;
      int collapseKeyDim = keyInfo.collapseDims(dim);
      keyInfo.strides[collapseKeyDim] = strideKey;
      auto strideValue = valueInfo.strides[dim];
      valueInfo.sizes[dim]=1;
      int collapseValueDim = valueInfo.collapseDims(dim);
      valueInfo.strides[collapseValueDim] = strideValue;

      if (keyInfo.isContiguous()) {
        HANDLE_SORT_CASE(unsigned int, -2);
      } else {
        switch (keyInfo.dims) {
          case 2:
            HANDLE_SORT_CASE(unsigned int, 2);
            break;
          default:
            HANDLE_SORT_CASE(unsigned int, -1);
            break;
        }
      }

    } else {
      at::cuda::detail::TensorInfo<scalar_t, uint64_t> keyInfo =
        at::cuda::detail::getTensorInfo<scalar_t, uint64_t>(key);
      at::cuda::detail::TensorInfo<int64_t, uint64_t> valueInfo =
        at::cuda::detail::getTensorInfo<int64_t, uint64_t>(value);

      auto strideKey = keyInfo.strides[dim];
      keyInfo.sizes[dim] = 1;
      int collapseKeyDim = keyInfo.collapseDims(dim);
      keyInfo.strides[collapseKeyDim] = strideKey;
      auto strideValue = valueInfo.strides[dim];
      valueInfo.sizes[dim]=1;
      int collapseValueDim = valueInfo.collapseDims(dim);
      valueInfo.strides[collapseValueDim] = strideValue;

      // int64_t case is rare, just instantiate the generic version
      HANDLE_SORT_CASE(uint64_t, -1);
    }
  });
#undef HANDLE_SORT_CASE
}

void sortKeyValueInplace(
    const TensorBase& key,
    const TensorBase& value,
    int dim,
    bool descending,
    bool stable) {
  if (!stable && key.size(dim) <= 32) {
    // NOTE: Bitonic sort is unstable
    sortCommon(SmallBitonicSort{}, key, value, dim, descending);
<<<<<<< HEAD
=======
#if HAS_WARP_MERGE_SORT()
  } else if (sort_size <= 128) {
    sortCommon(WarpMergeSort<128>{}, key, value, dim, descending);
#endif
>>>>>>> 902ee13a
  } else {
    sortCommon(MediumRadixSort{}, key, value, dim, descending);
  }
}

}  // namespace at::native<|MERGE_RESOLUTION|>--- conflicted
+++ resolved
@@ -7,6 +7,7 @@
 #include <ATen/cuda/CUDAContext.h>
 #include <ATen/cuda/detail/KernelUtils.h>
 #include <ATen/cuda/detail/OffsetCalculator.cuh>
+#include <ATen/cuda/NumericLimits.cuh>
 #include <ATen/native/cuda/SortUtils.cuh>
 #include <ATen/native/cuda/SortingCommon.cuh>
 
@@ -28,12 +29,21 @@
   return minGridSize;
 }
 
-// For very small sorts, use bitonicSortKVInPlace which performs
-// better because it can sort multiple arrays within the same block of
-// threads, improving occupancy.
-//
-// TODO: cub in CUDA 11.6 has a WarpMergeSort primitive that could
-// replace the bitonic sort here.
+template <typename T>
+constexpr bool has_nan() {
+  if constexpr (std::numeric_limits<T>::is_specialized) {
+    return std::numeric_limits<T>::has_quiet_NaN;
+  } else if constexpr (
+      c10::is_complex<T>::value ||
+      std::is_same_v<T, c10::BFloat16> ||
+      std::is_same_v<T, c10::Half>) {
+    return true;
+  }
+}
+
+// For very small unstable sorts (n <= 32), use bitonicSortKVInPlace
+// which can sort multiple arrays within the same block of threads,
+// improving occupancy.
 struct SmallBitonicSort {
   template <int A, typename K, typename V, typename IndexType>
   void sort(
@@ -94,10 +104,6 @@
   }
 };
 
-<<<<<<< HEAD
-// For medium sizes (32 < n <= 4096) use radixSortKVInplace for better
-// performance than the bitonic sort kernel.
-=======
 #if HAS_WARP_MERGE_SORT()
 
 // For small sorts (n <= 128) we use warpMergeSortKVInPlace which
@@ -175,7 +181,6 @@
 #endif // !HAS_WARP_MERGE_SORT()
 
 // For medium sizes (128 < n <= 4096) use radixSortKVInplace.
->>>>>>> 902ee13a
 struct MediumRadixSort {
 
   template <int A, typename K, typename V, typename IndexType>
@@ -214,30 +219,21 @@
         break;
       case 128:
       case 64:
-<<<<<<< HEAD
-        HANDLE_CASE(128, 4);
-        break;
-=======
 #if !HAS_WARP_MERGE_SORT()
         HANDLE_CASE(128, 4);
         break;
 #endif
->>>>>>> 902ee13a
       case 32:
       case 16:
       case 8:
       case 4:
       case 2:
-<<<<<<< HEAD
-        HANDLE_CASE(32, 2);
-=======
 #if HAS_WARP_MERGE_SORT()
         TORCH_INTERNAL_ASSERT(
             false, "Expected size <= 128 to be handled by a different algorithm");
 #else
         HANDLE_CASE(32, 2);
 #endif
->>>>>>> 902ee13a
         break;
       case 1:
         /* Nothing to do, data already sorted */
@@ -368,16 +364,16 @@
     int dim,
     bool descending,
     bool stable) {
-  if (!stable && key.size(dim) <= 32) {
+  const auto sort_size = key.size(dim);
+  if (sort_size <= 1) {
+    return; // Already sorted
+  } else if (!stable && sort_size <= 32) {
     // NOTE: Bitonic sort is unstable
     sortCommon(SmallBitonicSort{}, key, value, dim, descending);
-<<<<<<< HEAD
-=======
 #if HAS_WARP_MERGE_SORT()
   } else if (sort_size <= 128) {
     sortCommon(WarpMergeSort<128>{}, key, value, dim, descending);
 #endif
->>>>>>> 902ee13a
   } else {
     sortCommon(MediumRadixSort{}, key, value, dim, descending);
   }
